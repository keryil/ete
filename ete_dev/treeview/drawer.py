import types
<<<<<<< HEAD
import signal

from PyQt4  import QtGui
from PyQt4  import QtCore
=======
from PyQt4 import QtGui
from PyQt4 import QtCore
>>>>>>> 8524e1a9
from qt4_gui import _GUI, _PropertiesDialog, _BasicNodeActions

import layouts
from ete_dev import Tree, PhyloTree, ClusterTree
from main import save
from qt4_render import _TreeScene, render, get_tree_img_map, init_tree_style

__all__ = ["show_tree", "render_tree"]

_QApp = None
GUI_TIMEOUT = None

def exit_gui(a,b):
    _QApp.exit(0)
    
def init_scene(t, layout, ts):
    global _QApp

    ts = init_tree_style(t, ts)
    if layout: 
        ts.layout_fn  = layout
        
    if not _QApp:
        _QApp = QtGui.QApplication(["ETE"])

    scene  = _TreeScene()
    return scene, ts

def show_tree(t, layout=None, tree_style=None, win_name=None):
    """ Interactively shows a tree."""
    scene, img = init_scene(t, layout, tree_style)
    tree_item, n2i, n2f = render(t, img)
    scene.init_values(t, img, n2i, n2f)

    tree_item.setParentItem(scene.master_item)
    scene.addItem(scene.master_item)
<<<<<<< HEAD
=======
    
>>>>>>> 8524e1a9
    mainapp = _GUI(scene)
    if win_name:
        mainapp.setObjectName(win_name)
        
    mainapp.show()
    mainapp.on_actionFit2tree_triggered()
    # Restore Ctrl-C behavior
    signal.signal(signal.SIGINT, signal.SIG_DFL)
    if GUI_TIMEOUT is not None:
        signal.signal(signal.SIGALRM, exit_gui) 
        signal.alarm(GUI_TIMEOUT) 
   
    _QApp.exec_()

    
def render_tree(t, imgName, w=None, h=None, layout=None, \
                    tree_style = None, header=None, units="px"):
    """ Render tree image into a file."""
    scene, img = init_scene(t, layout, tree_style)
    tree_item, n2i, n2f = render(t, img)

    scene.init_values(t, img, n2i, n2f)
    tree_item.setParentItem(scene.master_item)
    scene.master_item.setPos(0,0)
    scene.addItem(scene.master_item)
    save(scene, imgName, w=w, h=h, units=units)
    imgmap = get_tree_img_map(n2i)

    return imgmap
    

<|MERGE_RESOLUTION|>--- conflicted
+++ resolved
@@ -1,13 +1,8 @@
 import types
-<<<<<<< HEAD
 import signal
 
 from PyQt4  import QtGui
 from PyQt4  import QtCore
-=======
-from PyQt4 import QtGui
-from PyQt4 import QtCore
->>>>>>> 8524e1a9
 from qt4_gui import _GUI, _PropertiesDialog, _BasicNodeActions
 
 import layouts
@@ -34,6 +29,7 @@
         _QApp = QtGui.QApplication(["ETE"])
 
     scene  = _TreeScene()
+	#ts._scale = None
     return scene, ts
 
 def show_tree(t, layout=None, tree_style=None, win_name=None):
@@ -44,10 +40,7 @@
 
     tree_item.setParentItem(scene.master_item)
     scene.addItem(scene.master_item)
-<<<<<<< HEAD
-=======
     
->>>>>>> 8524e1a9
     mainapp = _GUI(scene)
     if win_name:
         mainapp.setObjectName(win_name)
