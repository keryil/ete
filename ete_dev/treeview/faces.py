--- conflicted
+++ resolved
@@ -1205,18 +1205,11 @@
                 p.drawLine(center_x + 1, height - dev_down_y1, center_x -1, height - dev_down_y1)
 
             if self.labels: 
-<<<<<<< HEAD
                 p.save()
                 p.translate(x1, -height-30)
                 p.rotate(90)
                 p.drawText(0, 0, str(self.labels[pos]))
                 p.restore()
-=======
-                p.save();
-                p.translate(x1, -height-30);
-                p.rotate(90);
-                p.drawText(0, 0, self.labels[pos]);
-                p.restore();
 
 
 
@@ -1331,5 +1324,4 @@
     
     return regions
 
-                
->>>>>>> 228c3901
+                