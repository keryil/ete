import re
from sys import stderr
from PyQt4  import QtCore, QtGui
from PyQt4.QtGui import QBrush, QPen, QGraphicsRectItem
from PyQt4.QtGui import QPrinter
from PyQt4.QtCore import QThread, SIGNAL
try:
    from PyQt4 import QtOpenGL
    USE_GL = True
    #USE_GL = False # Temporarily disabled
except ImportError:
    USE_GL = False

import _mainwindow, _search_dialog, _show_newick, _open_newick, _about
from main import TreeStyle, save, random_color
from qt4_render import render
from ete_dev._ph import new_version
from ete_dev import Tree, TreeStyle
import time

class _SelectorItem(QtGui.QGraphicsRectItem):
    def __init__(self, parent=None):
        self.Color = QtGui.QColor("blue")
        self._active = False
        QtGui.QGraphicsRectItem.__init__(self, 0, 0, 0, 0, parent=parent)

    def paint(self, p, option, widget):
        p.setPen(self.Color)
        p.drawRect(self.rect().x(),self.rect().y(),self.rect().width(),self.rect().height())
        return
        # Draw info text
        font = QtGui.QFont("Arial",13)
        text = "%d selected."  % len(self.get_selected_nodes())
        textR = QtGui.QFontMetrics(font).boundingRect(text)
        if  self.rect().width() > textR.width() and \
                self.rect().height() > textR.height()/2 and 0: # OJO !!!!
            p.setPen(QtGui.QPen(self.Color))
            p.setFont(QtGui.QFont("Arial",13))
            p.drawText(self.rect().bottomLeft().x(),self.rect().bottomLeft().y(),text)

    def get_selected_nodes(self):
        selPath = QtGui.QPainterPath()
        selPath.addRect(self.rect())
        self.scene().setSelectionArea(selPath)
        return [i.node for i in self.scene().selectedItems()]

    def setActive(self,bool):
        self._active = bool

    def isActive(self):
        return self._active

def etime(f):
    def a_wrapper_accepting_arguments(*args, **kargs):
        global TIME
        t1 = time.time()
        f(*args, **kargs)
        print time.time() - t1 
    return a_wrapper_accepting_arguments

class CheckUpdates(QThread):
    def run(self):
        try:
            current, latest, tag = new_version()
            if tag is None: 
                tag = ""
            msg = ""
            if current and latest:
                if current < latest:
                    msg = "New version available (rev%s): %s More info at http://ete.cgenomics.org." %\
                        (latest, tag)
                elif current == latest:
                    msg = "Up to date"
            self.emit(SIGNAL("output(QString)"), msg)
        except Exception:
            pass
            
class _GUI(QtGui.QMainWindow):
    def _updatestatus(self, msg):
        self.main.statusbar.showMessage(msg)

    def redraw(self):
        self.scene.draw()
        self.view.init_values()
                
    def __init__(self, scene, *args):
        QtGui.QMainWindow.__init__(self, *args)
        self.main = _mainwindow.Ui_MainWindow()
        self.main.setupUi(self)
        self.setWindowTitle("ETE Tree Browser")
        
        self.scene = scene
        self.view = _TreeView(scene)
        scene.view = self.view
        self.node_properties = _PropertiesDialog(scene)
        self.view.prop_table = self.node_properties

        self.view.centerOn(0,0)
        if scene.img.show_branch_length: 
            self.main.actionBranchLength.setChecked(True)
        if scene.img.show_branch_support: 
            self.main.actionBranchSupport.setChecked(True)
        if scene.img.show_leaf_name: 
            self.main.actionLeafName.setChecked(True)
        if scene.img.force_topology: 
            self.main.actionForceTopology.setChecked(True)

        splitter = QtGui.QSplitter()
        splitter.addWidget(self.view)
        splitter.addWidget(self.node_properties)
        self.setCentralWidget(splitter)
        # I create a single dialog to keep the last search options
        self.searchDialog =  QtGui.QDialog()
        # Don't know if this is the best way to set up the dialog and
        # its variables
        self.searchDialog._conf = _search_dialog.Ui_Dialog()
        self.searchDialog._conf.setupUi(self.searchDialog)
        self.scene.setItemIndexMethod(QtGui.QGraphicsScene.NoIndex)

        # Shows the whole tree by default
        self.view.fitInView(self.scene.sceneRect(), QtCore.Qt.KeepAspectRatio)
        
        # Check for updates
        self.check = CheckUpdates()
        #self.check.start()
        #self.connect(self.check, SIGNAL("output(QString)"), self._updatestatus)
        
    @QtCore.pyqtSignature("")
    def on_actionETE_triggered(self):
        try:
            __VERSION__
        except:
            __VERSION__= "development branch"

        d = QtGui.QDialog()
        d._conf = _about.Ui_About()
        d._conf.setupUi(d)
        d._conf.version.setText("Version: %s" %__VERSION__)
        d._conf.version.setAlignment(QtCore.Qt.AlignHCenter)
        d.exec_()

    @QtCore.pyqtSignature("")
    def on_actionZoomOut_triggered(self):
        self.view.safe_scale(0.8,0.8)

    @QtCore.pyqtSignature("")
    def on_actionZoomIn_triggered(self):
        self.view.safe_scale(1.2,1.2)

    @QtCore.pyqtSignature("")
    def on_actionZoomInX_triggered(self):
        self.scene.img._scale += self.scene.img._scale * 0.05
<<<<<<< HEAD
        self.redraw()
=======
        self.scene.draw()
>>>>>>> 7e801583

    @QtCore.pyqtSignature("")
    def on_actionZoomOutX_triggered(self):
        self.scene.img._scale -= self.scene.img._scale * 0.05
<<<<<<< HEAD
        self.redraw()

    @QtCore.pyqtSignature("")
    def on_actionZoomInY_triggered(self):
        self.scene.img.branch_vertical_margin += 5 
        self.redraw()
=======
        self.scene.draw()

    @QtCore.pyqtSignature("")
    def on_actionZoomInY_triggered(self):
        self.scene.img.branch_vertical_margin += 5
        self.scene.img._scale = None
        self.scene.draw()
>>>>>>> 7e801583

    @QtCore.pyqtSignature("")
    def on_actionZoomOutY_triggered(self):
        if self.scene.img.branch_vertical_margin > 0:
            margin = self.scene.img.branch_vertical_margin - 5 
            if margin > 0: 
                self.scene.img.branch_vertical_margin = margin
            else:
                self.scene.img.branch_vertical_margin = 0.0
            self.redraw()

    @QtCore.pyqtSignature("")
    def on_actionFit2tree_triggered(self):
        self.view.fitInView(self.scene.sceneRect(), QtCore.Qt.KeepAspectRatio)

    @QtCore.pyqtSignature("")
    def on_actionFit2region_triggered(self):
        R = self.view.selector.rect()
        if R.width()>0 and R.height()>0:
            self.view.fitInView(R.x(), R.y(), R.width(),\
                                    R.height(), QtCore.Qt.KeepAspectRatio)

    @QtCore.pyqtSignature("")
    def on_actionSearchNode_triggered(self):
        setup = self.searchDialog._conf
        setup.attrValue.setFocus()
        ok = self.searchDialog.exec_()
        if ok:
            mType = setup.attrType.currentIndex()
            aName = str(setup.attrName.text())
            if mType >= 2 and mType <=6:
                try:
                    aValue =  float(setup.attrValue.text())
                except ValueError:
                    QtGui.QMessageBox.information(self, "!",\
                                              "A numeric value is expected")
                    return
            elif mType == 7:
                aValue = re.compile(str(setup.attrValue.text()))
            elif mType == 0 or mType == 1:
                aValue =  str(setup.attrValue.text())

            if mType == 1 or mType == 2: #"is or =="
                cmpFn = lambda x,y: x == y
            elif mType == 0: # "contains"
                cmpFn = lambda x,y: y in x
            elif mType == 3:
                cmpFn = lambda x,y: x >= y
            elif mType == 4:
                cmpFn = lambda x,y: x > y
            elif mType == 5:
                cmpFn = lambda x,y: x <= y
            elif mType == 6:
                cmpFn = lambda x,y: x < y
            elif mType == 7:
                cmpFn = lambda x,y: re.search(y, x)

            for n in self.scene.tree.traverse():
                if setup.leaves_only.isChecked() and not n.is_leaf():
                    continue
                if hasattr(n, aName) \
                        and cmpFn(getattr(n, aName), aValue ):
                    self.scene.view.highlight_node(n)

    @QtCore.pyqtSignature("")
    def on_actionClear_search_triggered(self):
        # This could be much more efficient
        for n in self.view.n2hl.keys():
            self.scene.view.unhighlight_node(n)

    @QtCore.pyqtSignature("")
    def on_actionBranchLength_triggered(self):
        self.scene.img.show_branch_length ^= True
<<<<<<< HEAD
        self.redraw()
=======
        self.scene.img._scale = None
        self.scene.draw()
>>>>>>> 7e801583
        self.view.centerOn(0,0)

    @QtCore.pyqtSignature("")
    def on_actionBranchSupport_triggered(self):
        self.scene.img.show_branch_support ^= True
<<<<<<< HEAD
        self.redraw()
=======
        self.scene.img._scale = None
        self.scene.draw()
>>>>>>> 7e801583
        self.view.centerOn(0,0)

    @QtCore.pyqtSignature("")
    def on_actionLeafName_triggered(self):
        self.scene.img.show_leaf_name ^= True
<<<<<<< HEAD
        self.redraw()
=======
        self.scene.img._scale = None
        self.scene.draw()
>>>>>>> 7e801583
        self.view.centerOn(0,0)

    @QtCore.pyqtSignature("")
    def on_actionForceTopology_triggered(self):
        self.scene.img.force_topology ^= True
<<<<<<< HEAD
        self.redraw()
=======
        self.scene.img._scale = None
        self.scene.draw()
>>>>>>> 7e801583
        self.view.centerOn(0,0)

    @QtCore.pyqtSignature("")
    def on_actionShow_newick_triggered(self):
        d = NewickDialog(self.scene.tree)
        d._conf = _show_newick.Ui_Newick()
        d._conf.setupUi(d)
        d.update_newick()
        d.exec_()

    @QtCore.pyqtSignature("")
    def on_actionChange_orientation_triggered(self):
        self.scene.props.orientation ^= 1
        self.redraw()

    @QtCore.pyqtSignature("")
    def on_actionShow_phenogram_triggered(self):
        self.scene.props.style = 0
        self.redraw()

    @QtCore.pyqtSignature("")
    def on_actionShowCladogram_triggered(self):
        self.scene.props.style = 1
        self.redraw()

    @QtCore.pyqtSignature("")
    def on_actionOpen_triggered(self):
        d = QtGui.QFileDialog()
        d._conf = _open_newick.Ui_OpenNewick()
        d._conf.setupUi(d)
        d.exec_()
        return
        fname = QtGui.QFileDialog.getOpenFileName(self ,"Open File",
                                                 "/home",
                                                 )
        try:
            t = Tree(str(fname))
        except Exception, e:
            print e
        else:
            self.scene.tree = t
            self.img = TreeStyle()
            self.redraw()

    @QtCore.pyqtSignature("")
    def on_actionSave_newick_triggered(self):
        fname = QtGui.QFileDialog.getSaveFileName(self ,"Save File",
                                                 "/home",
                                                 "Newick (*.nh *.nhx *.nw )")
        nw = self.scene.tree.write()
        try:
            OUT = open(fname,"w")
        except Exception, e:
            print e
        else:
            OUT.write(nw)
            OUT.close()

    @QtCore.pyqtSignature("")
    def on_actionRenderPDF_triggered(self):
        F = QtGui.QFileDialog(self)
        if F.exec_():
            imgName = str(F.selectedFiles()[0])
            if not imgName.endswith(".pdf"):
                imgName += ".pdf"
            save(self.scene, imgName)


    @QtCore.pyqtSignature("")
    def on_actionRender_selected_region_triggered(self):
        if not self.scene.selector.isVisible():
            return QtGui.QMessageBox.information(self, "!",\
                                              "You must select a region first")

        F = QtGui.QFileDialog(self)
        if F.exec_():
            imgName = str(F.selectedFiles()[0])
            if not imgName.endswith(".pdf"):
                imgName += ".pdf"
            save(imgName, take_region=True)


    @QtCore.pyqtSignature("")
    def on_actionPaste_newick_triggered(self):
        text,ok = QtGui.QInputDialog.getText(self,\
                                                 "Paste Newick",\
                                                 "Newick:")
        if ok:
            try:
                t = Tree(str(text))
            except Exception,e:
                print e
            else:
                self.scene.tree = t
                self.redraw()
                self.view.centerOn(0,0)

    def keyPressEvent(self,e):
        key = e.key()
        control = e.modifiers() & QtCore.Qt.ControlModifier
        if key == 77:
            if self.isMaximized():
                self.showNormal()
            else:
                self.showMaximized()
        elif key >= 49 and key <= 58:
            key = key - 48
            m = self.view.matrix()
            m.reset()
            self.view.setMatrix(m)
            self.view.scale(key, key)
            
                
# This function should be reviewed. Probably there are better ways to
# do de same, or at least less messy ways... So far this is what I
# have
class _TableItem(QtGui.QItemDelegate):
    def __init__(self, parent=None):
        QtGui.QItemDelegate.__init__(self, parent)
        self.propdialog = parent

    def paint(self, painter, style, index):
        self.propdialog.tableView.setRowHeight(index.row(), 18)
        val = index.data()
        if getattr(val, "background", None):
            painter.fillRect(style.rect, QtGui.QColor(val.background))
        QtGui.QItemDelegate.paint(self, painter, style, index)

    def createEditor(self, parent, option, index):
        # Edit only values, not property names
        if index.column() != 1:
            return None

        originalValue = index.model().data(index)
        if not self.isSupportedType(originalValue.type()):
            return None

        if re.search("^#[0-9ABCDEFabcdef]{6}$",str(originalValue.toString())):
            origc = QtGui.QColor(str(originalValue.toString()))
            color = QtGui.QColorDialog.getColor(origc)
            if color.isValid():
                self.propdialog._edited_indexes.add( (index.row(), index.column()) )
                index.model().setData(index,QtCore.QVariant(color.name()))
                self.propdialog.apply_changes()

            return None
        else:
            editField = QtGui.QLineEdit(parent)
            editField.setFrame(False)
            validator = QtGui.QRegExpValidator(QtCore.QRegExp(".+"), editField)
            editField.setValidator(validator)
            self.connect(editField, QtCore.SIGNAL("returnPressed()"),
                         self.commitAndCloseEditor)
            self.connect(editField, QtCore.SIGNAL("returnPressed()"),
                         self.propdialog.apply_changes)
            self.propdialog._edited_indexes.add( (index.row(), index.column()) )
            return editField

    def setEditorData(self, editor, index):
        value = index.model().data(index)
        if editor is not None:
            editor.setText(self.displayText(value))

    def isSupportedType(valueType):
        return True

    isSupportedType = staticmethod(isSupportedType)
    def displayText(self,value):
        return value.toString()

    def commitAndCloseEditor(self):
        editor = self.sender()
        self.emit(QtCore.SIGNAL("commitData(QWidget *)"), editor)
        self.emit(QtCore.SIGNAL("closeEditor(QWidget *)"), editor)

class _PropModeChooser(QtGui.QWidget):
    def __init__(self,scene, *args):
        QtGui.QWidget.__init__(self,*args)

class _PropertiesDialog(QtGui.QWidget):
    def __init__(self, scene, *args):
        QtGui.QWidget.__init__(self,*args)
        self.scene = scene
        self._mode = 0
        self.layout =  QtGui.QVBoxLayout()
        self.tableView = QtGui.QTableView()
        self.tableView.verticalHeader().setVisible(False)
        #self.tableView.horizontalHeader().setVisible(True)
        #self.tableView.setVerticalHeader(None)
        self.layout.addWidget(self.tableView)
        self.setLayout(self.layout)
        self.tableView.setGeometry (0, 0, 200,200)


    def update_properties(self, node):
        self.node = node
        self._edited_indexes =  set([])
        self._style_indexes = set([])
        self._prop_indexes = set([])

        self.get_prop_table(node)

    def get_props_in_nodes(self, nodes):
        # sorts properties and faces of selected nodes
        self.prop2nodes = {}
        self.prop2values = {}
        self.style2nodes = {}
        self.style2values = {}

        for n in nodes:
            for pname in n.features:
                pvalue = getattr(n,pname)
                if type(pvalue) == int or \
                   type(pvalue) == float or \
                   type(pvalue) == str :
                    self.prop2nodes.setdefault(pname,[]).append(n)
                    self.prop2values.setdefault(pname,[]).append(pvalue)

            for pname,pvalue in n.img_style.iteritems():
                if type(pvalue) == int or \
                   type(pvalue) == float or \
                   type(pvalue) == str :
                    self.style2nodes.setdefault(pname,[]).append(n)
                    self.style2values.setdefault(pname,[]).append(pvalue)

    def get_prop_table(self, node):
        if self._mode == 0: # node
            self.get_props_in_nodes([node])
        elif self._mode == 1: # childs
            self.get_props_in_nodes(node.get_leaves())
        elif self._mode == 2: # partition
            self.get_props_in_nodes([node]+node.get_descendants())

        total_props = len(self.prop2nodes) + len(self.style2nodes.keys())
        self.model = QtGui.QStandardItemModel(total_props, 2)
        self.model.setHeaderData(0, QtCore.Qt.Horizontal, "Feature")
        self.model.setHeaderData(1, QtCore.Qt.Horizontal, "Value")
        self.tableView.setModel(self.model)
        self.delegate = _TableItem(self)
        self.tableView.setItemDelegate(self.delegate)

        row = 0
        items = self.prop2nodes.items()
        for name, nodes in sorted(items):
            value= getattr(nodes[0],name)

            index1 = self.model.index(row, 0, QtCore.QModelIndex())
            index2 = self.model.index(row, 1, QtCore.QModelIndex())
            f = QtCore.QVariant(name)
            v = QtCore.QVariant(value)
            self.model.setData(index1, f)
            self.model.setData(index2, v)
            self._prop_indexes.add( (index1, index2) )
            row +=1

        keys = self.style2nodes.keys()
        for name in sorted(keys):
            value= self.style2values[name][0]
            index1 = self.model.index(row, 0, QtCore.QModelIndex())
            index2 = self.model.index(row, 1, QtCore.QModelIndex())

            self.model.setData(index1, QtCore.QVariant(name))
            v = QtCore.QVariant(value)
            self.model.setData(index2, v)
            # Creates a variant element
            self._style_indexes.add( (index1, index2) )
            row +=1
        return

    def apply_changes(self):
        # Apply changes on styles
        for i1, i2 in self._style_indexes:
            if (i2.row(), i2.column()) not in self._edited_indexes:
                continue
            name = str(self.model.data(i1).toString())
            value = str(self.model.data(i2).toString())
            for n in self.style2nodes[name]:
                typedvalue = type(n.img_style[name])(value)
                try:
                    n.img_style[name] = typedvalue
                except:
                    #logger(-1, "Wrong format for attribute:", name)
                    break

        # Apply changes on properties
        for i1, i2 in self._prop_indexes:
            if (i2.row(), i2.column()) not in self._edited_indexes:
                continue
            name = str(self.model.data(i1).toString())
            value = str(self.model.data(i2).toString())
            for n in self.prop2nodes[name]:
                try:
                    setattr(n, name, type(getattr(n,name))(value))
                except Exception, e:
                    #logger(-1, "Wrong format for attribute:", name)
                    print e
                    break
        self.update_properties(self.node)
        self.redraw()
        return

class NewickDialog(QtGui.QDialog):
    def __init__(self, node, *args):
        QtGui.QDialog.__init__(self, *args)
        self.node = node

    def update_newick(self):
        f= int(self._conf.nwFormat.currentText())
        self._conf.features_list.selectAll()
        if self._conf.useAllFeatures.isChecked():
            features = []
        elif self._conf.features_list.count()==0:
            features = None
        else:
            features = set()
            for i in self._conf.features_list.selectedItems():
                features.add(str(i.text()))

        nw = self.node.write(format=f, features=features)
        self._conf.newickBox.setText(nw)

    def add_feature(self):
        aName = str(self._conf.attrName.text()).strip()
        if aName != '':
            self._conf.features_list.addItem(aName)
            self.update_newick()
    def del_feature(self):
        r = self._conf.features_list.currentRow()
        self._conf.features_list.takeItem(r)
        self.update_newick()

    def set_custom_features(self):
        state = self._conf.useAllFeatures.isChecked()
        self._conf.features_list.setDisabled(state)
        self._conf.attrName.setDisabled(state)
        self.update_newick()

class _TreeView(QtGui.QGraphicsView):
    def __init__(self,*args):
        QtGui.QGraphicsView.__init__(self,*args)
        self.init_values()
        
        if USE_GL:
            print "USING GL"
            F = QtOpenGL.QGLFormat()
            F.setSampleBuffers(True)
            print F.sampleBuffers()
            self.setViewport(QtOpenGL.QGLWidget())
            self.setRenderHints(QtGui.QPainter.Antialiasing or QtGui.QPainter.SmoothPixmapTransform )
        else:
            self.setRenderHints(QtGui.QPainter.Antialiasing or QtGui.QPainter.SmoothPixmapTransform )

        self.setViewportUpdateMode(QtGui.QGraphicsView.BoundingRectViewportUpdate)
        self.setRenderHints(QtGui.QPainter.Antialiasing or QtGui.QPainter.SmoothPixmapTransform )
        #self.setViewportUpdateMode(QtGui.QGraphicsView.NoViewportUpdate)
        self.setCacheMode(QtGui.QGraphicsView.CacheBackground)
        self.setResizeAnchor(QtGui.QGraphicsView.AnchorUnderMouse)
        #self.setOptimizationFlag (QtGui.QGraphicsView.DontAdjustForAntialiasing)
        self.setOptimizationFlag (QtGui.QGraphicsView.DontSavePainterState)
        #self.setOptimizationFlag (QtGui.QGraphicsView.DontClipPainter)
        #self.scene().setItemIndexMethod(QtGui.QGraphicsScene.NoIndex)
        #self.scene().setBspTreeDepth(24)

<<<<<<< HEAD
    def init_values(self):
        master_item = self.scene().master_item
        self.n2hl = {}
        self.focus_highlight = QtGui.QGraphicsRectItem(master_item)
        self.buffer_node = None
        self.focus_node = None
        self.selector = _SelectorItem(master_item)
        
=======
>>>>>>> 7e801583
    def resizeEvent(self, e):
        QtGui.QGraphicsView.resizeEvent(self, e)

    def safe_scale(self, xfactor, yfactor):
        self.setTransformationAnchor(self.AnchorUnderMouse)

        xscale = self.matrix().m11()
        yscale = self.matrix().m22()
        srect = self.sceneRect()

        if (xfactor>1 and xscale>200000) or \
                (yfactor>1 and yscale>200000):
            QtGui.QMessageBox.information(self, "!",\
                                              "I will take the microscope!")
            return

        # Do not allow to reduce scale to a value producing height or with smaller than 20 pixels
        # No restrictions to zoom in
        if (yfactor<1 and  srect.width() * yscale < 20):
            pass
        elif (xfactor<1 and  srect.width() * xscale < 20):
            pass
        else:
            self.scale(xfactor, yfactor)

    def highlight_node(self, n, fullRegion=False, fg="red", bg="gray", permanent=False):
        self.unhighlight_node(n)
        item = self.scene().n2i[n]
        hl = QtGui.QGraphicsRectItem(item.content)
        if fullRegion:
            hl.setRect(item.fullRegion)
        else:
            hl.setRect(item.nodeRegion)
        hl.setPen(QtGui.QColor(fg))
        hl.setBrush(QtGui.QColor(bg))
        hl.setOpacity(0.2)
        # save info in Scene
        self.n2hl[n] = hl
        if permanent: 
            item.highlighted = True

    def unhighlight_node(self, n, reset=False):
        if n in self.n2hl:
            item = self.scene().n2i[n]
            if not item.highlighted:
                self.scene().removeItem(self.n2hl[n])
                del self.n2hl[n]
            elif reset:
                self.scene().removeItem(self.n2hl[n])
                del self.n2hl[n]
                item.highlighted = False
            else:
                pass

    def wheelEvent(self,e):
        factor =  (-e.delta() / 360.0)
        if abs(factor)>=1:
            factor = 0.0

        # Ctrl+Shift -> Zoom in X
        if  (e.modifiers() & QtCore.Qt.ControlModifier) and (e.modifiers() & QtCore.Qt.ShiftModifier):
            self.safe_scale(1+factor, 1)

        # Ctrl+Alt -> Zomm in Y
        elif  (e.modifiers() & QtCore.Qt.ControlModifier) and (e.modifiers() & QtCore.Qt.AltModifier):
            self.safe_scale(1,1+factor)

        # Ctrl -> Zoom X,Y
        elif e.modifiers() & QtCore.Qt.ControlModifier:
            self.safe_scale(1-factor, 1-factor)

        # Shift -> Horizontal scroll
        elif e.modifiers() &  QtCore.Qt.ShiftModifier:
            if e.delta()>0:
                self.horizontalScrollBar().setValue(self.horizontalScrollBar().value()-20 )
            else:
                self.horizontalScrollBar().setValue(self.horizontalScrollBar().value()+20 )
        # No modifiers ->  Vertival scroll
        else:
            if e.delta()>0:
                self.verticalScrollBar().setValue(self.verticalScrollBar().value()-20 )
            else:
                self.verticalScrollBar().setValue(self.verticalScrollBar().value()+20 )

    def set_focus(self, node):
        i = self.scene().n2i[node]
        self.focus_highlight.setPen(QtGui.QColor("red"))
        self.focus_highlight.setBrush(QtGui.QColor("SteelBlue"))
        self.focus_highlight.setOpacity(0.2)
        self.focus_highlight.setParentItem(i.content)
        self.focus_highlight.setRect(i.fullRegion)
        self.focus_highlight.setVisible(True)
        self.prop_table.update_properties(node)
        #self.focus_highlight.setRect(i.nodeRegion)
        self.focus_node = node
        self.update()    

    def hide_focus(self):
        return
        #self.focus_highlight.setVisible(False)
    
    def keyPressEvent(self,e):
        key = e.key()
        control = e.modifiers() & QtCore.Qt.ControlModifier
        #print >>sys.stderr, "****** Pressed key: ", key, QtCore.Qt.LeftArrow
        if control:
            if key  == QtCore.Qt.Key_Left:
                self.horizontalScrollBar().setValue(self.horizontalScrollBar().value()-20 )
                self.update()
            elif key  == QtCore.Qt.Key_Right:
                self.horizontalScrollBar().setValue(self.horizontalScrollBar().value()+20 )
                self.update()
            elif key  == QtCore.Qt.Key_Up:
                self.verticalScrollBar().setValue(self.verticalScrollBar().value()-20 )
                self.update()
            elif key  == QtCore.Qt.Key_Down:
                self.verticalScrollBar().setValue(self.verticalScrollBar().value()+20 )
                self.update()
        else:
            if not self.focus_node: 
                self.focus_node = self.scene().tree

            if key == QtCore.Qt.Key_Left:
                if self.focus_node.up:
                    new_focus_node = self.focus_node.up
                    self.set_focus(new_focus_node)
            elif key == QtCore.Qt.Key_Right:
                if self.focus_node.children:
                    new_focus_node = self.focus_node.children[0]
                    self.set_focus(new_focus_node)
            elif key == QtCore.Qt.Key_Up:
                if self.focus_node.up:
                    i = self.focus_node.up.children.index(self.focus_node)
                    if i>0:
                        new_focus_node = self.focus_node.up.children[i-1]
                        self.set_focus(new_focus_node)
            elif key == QtCore.Qt.Key_Down:
                if self.focus_node.up:
                    i = self.focus_node.up.children.index(self.focus_node)
                    if i < len(self.focus_node.up.children)-1:
                        new_focus_node = self.focus_node.up.children[i+1]
                        self.set_focus(new_focus_node)
            elif key == QtCore.Qt.Key_Escape:
                self.hide_focus()
            elif key == QtCore.Qt.Key_Enter or\
                    key == QtCore.Qt.Key_Return:
                self.prop_table.tableView.setFocus()
            elif key == QtCore.Qt.Key_Space:
                self.highlight_node(self.focus_node, fullRegion=True, 
                                    bg=random_color(l=0.5, s=0.5), 
                                    permanent=True)
        QtGui.QGraphicsView.keyPressEvent(self,e)

    def mouseReleaseEvent(self, e):
        self.scene().view.hide_focus()
        curr_pos = self.mapToScene(e.pos())

        x = min(self.selector.startPoint.x(),curr_pos.x())
        y = min(self.selector.startPoint.y(),curr_pos.y())
        w = max(self.selector.startPoint.x(),curr_pos.x()) - x
        h = max(self.selector.startPoint.y(),curr_pos.y()) - y
        if self.selector.startPoint == curr_pos:
            self.selector.setVisible(False)
        self.selector.setActive(False)
        QtGui.QGraphicsView.mouseReleaseEvent(self,e)

    def mousePressEvent(self,e):
        pos = self.mapToScene(e.pos())
        x, y = pos.x(), pos.y()
        self.selector.setRect(x, y, 0,0)
        self.selector.startPoint = QtCore.QPointF(x, y)
        self.selector.setActive(True)
        self.selector.setVisible(True)
        QtGui.QGraphicsView.mousePressEvent(self,e)

    def mouseMoveEvent(self,e):
        curr_pos = self.mapToScene(e.pos())
        if self.selector.isActive():
            x = min(self.selector.startPoint.x(),curr_pos.x())
            y = min(self.selector.startPoint.y(),curr_pos.y())
            w = max(self.selector.startPoint.x(),curr_pos.x()) - x
            h = max(self.selector.startPoint.y(),curr_pos.y()) - y
            self.selector.setRect(x,y,w,h)
        QtGui.QGraphicsView.mouseMoveEvent(self, e)
        

class _BasicNodeActions(object):
    """ Should be added as ActionDelegator """

    @staticmethod
    def init(obj):
        obj.setCursor(QtCore.Qt.PointingHandCursor)
        obj.setAcceptsHoverEvents(True)

    @staticmethod
    def hoverEnterEvent (obj, e):
        print "HOLA"

    @staticmethod
    def hoverLeaveEvent(obj, e):
        print "ADIOS"

    @staticmethod            
    def mousePressEvent(obj, e):
        print "Click"

    @staticmethod
    def mouseReleaseEvent(obj, e):
        if e.button() == QtCore.Qt.RightButton:
            obj.showActionPopup()
        elif e.button() == QtCore.Qt.LeftButton:
            obj.scene().view.set_focus(obj.node)
            #obj.scene().view.prop_table.update_properties(obj.node)

    @staticmethod            
    def hoverEnterEvent (self, e):
        self.scene().view.highlight_node(self.node, fullRegion=True)

    @staticmethod
    def hoverLeaveEvent(self,e):
        self.scene().view.unhighlight_node(self.node)





<|MERGE_RESOLUTION|>--- conflicted
+++ resolved
@@ -7,7 +7,7 @@
 try:
     from PyQt4 import QtOpenGL
     USE_GL = True
-    #USE_GL = False # Temporarily disabled
+    USE_GL = False # Temporarily disabled
 except ImportError:
     USE_GL = False
 
@@ -115,6 +115,7 @@
         # its variables
         self.searchDialog._conf = _search_dialog.Ui_Dialog()
         self.searchDialog._conf.setupUi(self.searchDialog)
+
         self.scene.setItemIndexMethod(QtGui.QGraphicsScene.NoIndex)
 
         # Shows the whole tree by default
@@ -150,31 +151,18 @@
     @QtCore.pyqtSignature("")
     def on_actionZoomInX_triggered(self):
         self.scene.img._scale += self.scene.img._scale * 0.05
-<<<<<<< HEAD
-        self.redraw()
-=======
-        self.scene.draw()
->>>>>>> 7e801583
+        self.redraw()
 
     @QtCore.pyqtSignature("")
     def on_actionZoomOutX_triggered(self):
         self.scene.img._scale -= self.scene.img._scale * 0.05
-<<<<<<< HEAD
-        self.redraw()
-
-    @QtCore.pyqtSignature("")
-    def on_actionZoomInY_triggered(self):
-        self.scene.img.branch_vertical_margin += 5 
-        self.redraw()
-=======
-        self.scene.draw()
+        self.redraw()
 
     @QtCore.pyqtSignature("")
     def on_actionZoomInY_triggered(self):
         self.scene.img.branch_vertical_margin += 5
         self.scene.img._scale = None
-        self.scene.draw()
->>>>>>> 7e801583
+        self.redraw()
 
     @QtCore.pyqtSignature("")
     def on_actionZoomOutY_triggered(self):
@@ -248,45 +236,29 @@
     @QtCore.pyqtSignature("")
     def on_actionBranchLength_triggered(self):
         self.scene.img.show_branch_length ^= True
-<<<<<<< HEAD
-        self.redraw()
-=======
         self.scene.img._scale = None
-        self.scene.draw()
->>>>>>> 7e801583
+        self.redraw()
         self.view.centerOn(0,0)
 
     @QtCore.pyqtSignature("")
     def on_actionBranchSupport_triggered(self):
         self.scene.img.show_branch_support ^= True
-<<<<<<< HEAD
-        self.redraw()
-=======
         self.scene.img._scale = None
-        self.scene.draw()
->>>>>>> 7e801583
+        self.redraw()
         self.view.centerOn(0,0)
 
     @QtCore.pyqtSignature("")
     def on_actionLeafName_triggered(self):
         self.scene.img.show_leaf_name ^= True
-<<<<<<< HEAD
-        self.redraw()
-=======
         self.scene.img._scale = None
-        self.scene.draw()
->>>>>>> 7e801583
+        self.redraw()
         self.view.centerOn(0,0)
 
     @QtCore.pyqtSignature("")
     def on_actionForceTopology_triggered(self):
         self.scene.img.force_topology ^= True
-<<<<<<< HEAD
-        self.redraw()
-=======
         self.scene.img._scale = None
-        self.scene.draw()
->>>>>>> 7e801583
+        self.redraw()
         self.view.centerOn(0,0)
 
     @QtCore.pyqtSignature("")
@@ -634,8 +606,8 @@
             F = QtOpenGL.QGLFormat()
             F.setSampleBuffers(True)
             print F.sampleBuffers()
-            self.setViewport(QtOpenGL.QGLWidget())
-            self.setRenderHints(QtGui.QPainter.Antialiasing or QtGui.QPainter.SmoothPixmapTransform )
+            self.setViewport(QtOpenGL.QGLWidget(F))
+            self.setRenderHints(QtGui.QPainter.Antialiasing)
         else:
             self.setRenderHints(QtGui.QPainter.Antialiasing or QtGui.QPainter.SmoothPixmapTransform )
 
@@ -650,7 +622,6 @@
         #self.scene().setItemIndexMethod(QtGui.QGraphicsScene.NoIndex)
         #self.scene().setBspTreeDepth(24)
 
-<<<<<<< HEAD
     def init_values(self):
         master_item = self.scene().master_item
         self.n2hl = {}
@@ -659,8 +630,6 @@
         self.focus_node = None
         self.selector = _SelectorItem(master_item)
         
-=======
->>>>>>> 7e801583
     def resizeEvent(self, e):
         QtGui.QGraphicsView.resizeEvent(self, e)
 
