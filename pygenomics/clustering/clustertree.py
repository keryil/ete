--- conflicted
+++ resolved
@@ -6,11 +6,8 @@
 
 import clusterdist as AT
 from pygenomics.coretype.tree import TreeNode
-<<<<<<< HEAD
 from pygenomics.coretype import arraytable as _arraytable
-=======
-from pygenomics.coretype import arraytable
->>>>>>> 9907b03d
+
 
 __all__ = ["ClusterNode", "ClusterTree"]
 
