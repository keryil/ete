--- conflicted
+++ resolved
@@ -88,20 +88,15 @@
     else:
         NEW_VERSION = CURRENT_VERSION
 
-<<<<<<< HEAD
     # clean files from previous releases
     _ex('rm release/ -rf && git clone . release/')
-=======
-    # clean files from previous releases 
-    _ex('rm -rf release/  && git clone . release/')
->>>>>>> f899dc56
     # build docs
     _ex('cd release/sdoc/ && make html && make latex')
     _ex('cd release/sdoc/_build/latex && make all-pdf')
     # Generates HTML doc (it includes a link to the PDF doc, so it
     # must be executed after PDF commands)
     _ex('cp -a release/sdoc/_build/html/ release/doc/')
-    _ex('cp -a release/sdoc/_build/latex/*.pdf release/doc/_downloads/')
+    _ex('cp -a release/sdoc/_build/latex/*.pdf release/doc/')
     # Build dist
     _ex('cd release/ && python setup.py sdist')
 
@@ -120,12 +115,8 @@
     # build docs
     _ex('cd sdoc/ && make html && make latex')
     _ex('cd sdoc/_build/latex && make all-pdf')
-<<<<<<< HEAD
-
-=======
     _ex('cp -a sdoc/_build/latex/*.pdf sdoc/_build/html/_downloads/')
     
->>>>>>> f899dc56
 else:
     SDOC_PATH = 'release/'
 
@@ -135,6 +126,7 @@
 
 
 #_ex('deactivate;  release/dist/ && tar xf ete2-%s.tar.gz && cd ete2-%s/test/ && python test_all.py && python test_treeview.py' %(NEW_VERSION, NEW_VERSION))
+    
 
 
 
