# #START_LICENSE###########################################################
#
# Copyright (C) 2009 by Jaime Huerta Cepas. All rights reserved.
# email: jhcepas@gmail.com
#
# This file is part of the Environment for Tree Exploration program (ETE).
# http://ete.cgenomics.org
#
# ETE is free software: you can redistribute it and/or modify it
# under the terms of the GNU General Public License as published by
# the Free Software Foundation, either version 3 of the License, or
# (at your option) any later version.
#
# ETE is distributed in the hope that it will be useful,
# but WITHOUT ANY WARRANTY; without even the implied warranty of
# MERCHANTABILITY or FITNESS FOR A PARTICULAR PURPOSE.  See the
# GNU General Public License for more details.
#
# You should have received a copy of the GNU General Public License
# along with ETE.  If not, see <http://www.gnu.org/licenses/>.
#
# #END_LICENSE#############################################################
from sys import stderr, stdout
import time
import re
import math
import random
import types
import copy
import string
import numpy
from PyQt4  import QtCore
from PyQt4  import QtGui
from PyQt4.QtGui import QPrinter
import layouts
import _mainwindow, _search_dialog, _show_newick, _open_newick, _about

try:
    from PyQt4 import QtOpenGL
    #USE_GL = True
    USE_GL = False # Temporarily disabled
except ImportError:
    USE_GL = False

from ete_dev import Tree, PhyloTree, ClusterTree

__all__ = ["show_tree", "render_tree", "TreeImageProperties"]

DEBUG = 0
_QApp = None

_MIN_NODE_STYLE = {
    "fgcolor": "#0030c1",
    "bgcolor": "#FFFFFF",
    "vt_line_color": "#000000",
    "hz_line_color": "#000000",
    "line_type": 0,
    "vlwidth": 1,
    "hlwidth": 1,
    "size":6,
    "shape": "sphere",
    "faces": None,
    "draw_descendants": 1,
    "ymargin": 0
}

class TreeImageProperties:
    def __init__(self):
        self.force_topology             = False
        self.draw_branch_length         = False
        self.align_leaf_faces           = False
        self.orientation                = 0
        self.style                      = 0 # 0 = Normal, 1 = Diagonal lines
        self.general_font_type          = "Verdana"
        self.branch_length_font_color   = "#222"
        self.branch_length_font_size    = 6
        self.branch_support_font_color  = "red"
        self.branch_support_font_size   = 9
        self.tree_width                 = 200  # This is used to scale
                                               # the tree branches
        self.min_branch_separation      = 1

def logger(level,*msg):
    """ Just to manage how to print messages """
    msg = map(str, msg)
    # critrical error
    if level == -1:
        print >>stderr,"* Error:     ", " ".join(msg)
    # warning
    elif level == 0:
        print >>stderr,"* Warning:   ", " ".join(msg)
    # info
    elif level == 1:
        if DEBUG == 1:
            print >>stdout,"* Info:      ", " ".join(msg)
    # debug
    elif level == 2:
        if DEBUG == 1:
            print >>stderr,"* Debug:     ", " ".join(msg)
    else:
        print >>stderr,"* ", " ".join(msg)
    return

def show_tree(t, style=None, img_properties=None, up_faces=[], down_faces=[]):
    """ Interactively shows a tree."""
    global _QApp

    if not style:
        if t.__class__ == PhyloTree:
            style = "phylogeny"
        elif t.__class__ == ClusterTree:
            style = "large"
        else:
            style = "basic"
<<<<<<< HEAD

=======
  
>>>>>>> f2520cfa
    if not _QApp:
        _QApp = QtGui.QApplication(["ETE"])

    scene  = _TreeScene(up_faces=up_faces, down_faces=down_faces)
    mainapp = _MainApp(scene)

    if not img_properties:
        img_properties = TreeImageProperties()
    scene.initialize_tree_scene(t, style, \
                                    tree_properties=img_properties)
    scene.draw()

    mainapp.show()
    _QApp.exec_()

def render_tree(t, imgName, w=None, h=None, style=None, \
<<<<<<< HEAD
                    img_properties = None, header=None):
=======
                    img_properties = None, up_faces=[], down_faces=[], header=None):
>>>>>>> f2520cfa
    """ Render tree image into a PNG file."""
    global _QApp

    if not style:
        if t.__class__ == PhyloTree:
            style = "phylogeny"
        elif t.__class__ == ClusterTree:
            style = "large"
        else:
            style = "basic"

<<<<<<< HEAD

    global _QApp
=======
>>>>>>> f2520cfa
    if not _QApp:
        _QApp = QtGui.QApplication(["ETE"])

    scene  = _TreeScene(up_faces=up_faces, down_faces=down_faces)

    if not img_properties:
        img_properties = TreeImageProperties()
<<<<<<< HEAD
    scene.initialize_tree_scene(t, style,
                                tree_properties=img_properties)
=======
    scene.initialize_tree_scene(t, style,\
                                    tree_properties=img_properties)
>>>>>>> f2520cfa
    scene.draw()
    scene.save(imgName, w=w, h=h, header=header)


# #################
# NON PUBLIC STUFF
# #################




class NewickDialog(QtGui.QDialog):
    def __init__(self, node, *args):
        QtGui.QDialog.__init__(self, *args)
        self.node = node

    def update_newick(self):
        f= int(self._conf.nwFormat.currentText())
        self._conf.features_list.selectAll()
        if self._conf.useAllFeatures.isChecked():
            features = []
        elif self._conf.features_list.count()==0:
            features = None
        else:
            features = set()
            for i in self._conf.features_list.selectedItems():
                features.add(str(i.text()))

        nw = self.node.write(format=f, features=features)
        self._conf.newickBox.setText(nw)

    def add_feature(self):
        aName = str(self._conf.attrName.text()).strip()
        if aName != '':
            self._conf.features_list.addItem( aName)
            self.update_newick()
    def del_feature(self):
        r = self._conf.features_list.currentRow()
        self._conf.features_list.takeItem(r)
        self.update_newick()

    def set_custom_features(self):
        state = self._conf.useAllFeatures.isChecked()
        self._conf.features_list.setDisabled(state)
        self._conf.attrName.setDisabled(state)
        self.update_newick()

class _MainApp(QtGui.QMainWindow):
    def __init__(self, scene, *args):
        QtGui.QMainWindow.__init__(self, *args)
        self.scene = scene
        self.view  = _MainView(scene)
<<<<<<< HEAD
        scene.view = self.view
=======
        scene.view = self.view 
>>>>>>> f2520cfa
        _mainwindow.Ui_MainWindow().setupUi(self)
        scene.view = self.view
        self.view.centerOn(0,0)
        splitter = QtGui.QSplitter()
        splitter.addWidget(self.view)
        splitter.addWidget(scene.propertiesTable)
        self.setCentralWidget(splitter)

        # I create a single dialog to keep the last search options
        self.searchDialog =  QtGui.QDialog()
        # Don't know if this is the best way to set up the dialog and
        # its variables
        self.searchDialog._conf = _search_dialog.Ui_Dialog()
        self.searchDialog._conf.setupUi(self.searchDialog)


    @QtCore.pyqtSignature("")
    def on_actionETE_triggered(self):
        try:
<<<<<<< HEAD
            __VERSION__
        except:
            __VERSION__= "developmnet branch"

        d = QtGui.QDialog()
=======
            __VERSION__ 
        except:
            __VERSION__= "developmnet branch"

            d = QtGui.QDialog()
>>>>>>> f2520cfa
        d._conf = _about.Ui_About()
        d._conf.setupUi(d)
        d._conf.version.setText("Version: %s" %__VERSION__)
        d._conf.version.setAlignment(QtCore.Qt.AlignHCenter)
        d.exec_()

    @QtCore.pyqtSignature("")
    def on_actionZoomOut_triggered(self):
        self.view.safe_scale(0.8,0.8)

    @QtCore.pyqtSignature("")
    def on_actionZoomIn_triggered(self):
        self.view.safe_scale(1.2,1.2)

    @QtCore.pyqtSignature("")
    def on_actionZoomInX_triggered(self):
        self.scene.props.tree_width += 20
        self.scene.draw()

    @QtCore.pyqtSignature("")
    def on_actionZoomOutX_triggered(self):
        if self.scene.props.tree_width >20:
            self.scene.props.tree_width -= 20
            self.scene.draw()

    @QtCore.pyqtSignature("")
    def on_actionZoomInY_triggered(self):
        if self.scene.props.min_branch_separation < \
                self.scene.min_real_branch_separation:
            self.scene.props.min_branch_separation = \
                self.scene.min_real_branch_separation
        self.scene.props.min_branch_separation += 5
        self.scene.draw()

    @QtCore.pyqtSignature("")
    def on_actionZoomOutY_triggered(self):
        if self.scene.props.min_branch_separation > 5:
            self.scene.props.min_branch_separation -= 5
            self.scene.draw()

    @QtCore.pyqtSignature("")
    def on_actionFit2tree_triggered(self):
        self.view.fitInView(self.scene.sceneRect(), QtCore.Qt.KeepAspectRatio)

    @QtCore.pyqtSignature("")
    def on_actionFit2region_triggered(self):
        if self.scene.highlighter.isVisible():
            R = self.scene.highlighter.rect()
        else:
            R = self.scene.selector.rect()
        if R.width()>0 and R.height()>0:


            self.view.fitInView(R.x(), R.y(), R.width(),\
                                    R.height(), QtCore.Qt.KeepAspectRatio)

    @QtCore.pyqtSignature("")
    def on_actionSearchNode_triggered(self):
        ok = self.searchDialog.exec_()
        if ok:
<<<<<<< HEAD
            setup = self.searchDialog._conf
=======
            setup = self.searchDialog._conf 
>>>>>>> f2520cfa
            mType = setup.attrType.currentIndex()
            aName = str(setup.attrName.text())
            if mType >= 2 and mType <=6:
                try:
                    aValue =  float(setup.attrValue.text())
                except ValueError:
                    QtGui.QMessageBox.information(self, "!",\
                                              "A numeric value is expected")
                    return
            elif mType == 7:
                aValue = re.compile(str(setup.attrValue.text()))
            elif mType == 0 or mType == 1:
                aValue =  str(setup.attrValue.text())

            if mType == 0 or mType == 2:
                cmpFn = lambda x,y: x == y
            elif mType == 1:
                cmpFn = lambda x,y: y in x
            elif mType == 3:
                cmpFn = lambda x,y: x >= y
            elif mType == 4:
                cmpFn = lambda x,y: x > y
            elif mType == 5:
                cmpFn = lambda x,y: x <= y
            elif mType == 6:
                cmpFn = lambda x,y: x < y
            elif mType == 7:
                cmpFn = lambda x,y: re.search(y, x)

            for n in self.scene.startNode.traverse():
                if setup.leaves_only.isChecked() and not n.is_leaf():
                    continue
                if hasattr(n, aName) \
                        and cmpFn(getattr(n, aName), aValue ):
                    self.scene.highlight_node(n)

    @QtCore.pyqtSignature("")
    def on_actionClear_search_triggered(self):
        # This could be much more efficient
        for n in self.scene._highlighted_nodes.keys():
            self.scene.unhighlight_node(n)

    @QtCore.pyqtSignature("")
    def on_actionBranchLength_triggered(self):
        self.scene.props.draw_branch_length ^= True
        self.scene.draw()

    @QtCore.pyqtSignature("")
    def on_actionForceTopology_triggered(self):
        self.scene.props.force_topology ^= True
        self.scene.draw()

    @QtCore.pyqtSignature("")
    def on_actionShow_newick_triggered(self):
        d = NewickDialog(self.scene.startNode)
        d._conf = _show_newick.Ui_Newick()
        d._conf.setupUi(d)
        d.update_newick()
        d.exec_()

    @QtCore.pyqtSignature("")
    def on_actionChange_orientation_triggered(self):
        self.scene.props.orientation ^= 1
        self.scene.draw()

    @QtCore.pyqtSignature("")
    def on_actionShow_phenogram_triggered(self):
        self.scene.props.style = 0
        self.scene.draw()

    @QtCore.pyqtSignature("")
    def on_actionShowCladogram_triggered(self):
        self.scene.props.style = 1
        self.scene.draw()

    @QtCore.pyqtSignature("")
    def on_actionOpen_triggered(self):

        d = QtGui.QFileDialog()
        d._conf = _open_newick.Ui_OpenNewick()
        d._conf.setupUi(d)
        d.exec_()
        return


        fname = QtGui.QFileDialog.getOpenFileName(self ,"Open File",
                                                 "/home",
                                                 )


        try:
            t = Tree(str(fname))
        except Exception, e:
            print e
        else:
            self.scene.initialize_tree_scene(t, "basic", TreeImageProperties())
            self.scene.draw()

    @QtCore.pyqtSignature("")
    def on_actionSave_newick_triggered(self):
        fname = QtGui.QFileDialog.getSaveFileName(self ,"Save File",
                                                 "/home",
                                                 "Newick (*.nh *.nhx *.nw )")
        nw = self.scene.startNode.write()
        try:
            OUT = open(fname,"w")
        except Exception, e:
            print e
        else:
            OUT.write(nw)
            OUT.close()

    @QtCore.pyqtSignature("")
    def on_actionRenderPDF_triggered(self):
        F = QtGui.QFileDialog(self)
        if F.exec_():
            imgName = str(F.selectedFiles()[0])
            if not imgName.endswith(".pdf"):
                imgName += ".pdf"
            self.scene.save(imgName)


    @QtCore.pyqtSignature("")
    def on_actionRender_selected_region_triggered(self):
        if not self.scene.selector.isVisible():
            return QtGui.QMessageBox.information(self, "!",\
                                              "You must select a region first")

        F = QtGui.QFileDialog(self)
        if F.exec_():
            imgName = str(F.selectedFiles()[0])
            if not imgName.endswith(".pdf"):
                imgName += ".pdf"
            self.scene.save(imgName, take_region=True)


    @QtCore.pyqtSignature("")
    def on_actionPaste_newick_triggered(self):
        text,ok = QtGui.QInputDialog.getText(self,\
                                                 "Paste Newick",\
                                                 "Newick:")
        if ok:
            try:
                t = Tree(str(text))
            except Exception,e:
                print e
            else:
                self.scene.initialize_tree_scene(t,"basic", TreeImageProperties())
                self.scene.draw()


# This function should be reviewed. Probably there are better ways to
# do de same, or at least less messy ways... So far this is what I
# have :)
class _TableItem(QtGui.QItemDelegate):
    def __init__(self, parent=None):
        QtGui.QItemDelegate.__init__(self, parent)
        self.propdialog = parent

    def paint(self, painter, option, index):
        self.propdialog.tableView.setRowHeight(index.row(), 18)
        QtGui.QItemDelegate.paint(self, painter, option, index)

    def createEditor(self, parent, option, index):
        # Edit only values, not property names
        if index.column() != 1:
            logger(2, "NOT EDITABLE COLUMN")
            return None

        originalValue = index.model().data(index)
        if not self.isSupportedType(originalValue.type()):
            logger(2, "data type not suppoerted for editting")
            return None

        if re.search("^#[0-9ABCDEFabcdef]{6}$",str(originalValue.toString())):
            origc = QtGui.QColor(str(originalValue.toString()))
            color = QtGui.QColorDialog.getColor(origc)
            if color.isValid():
                self.propdialog._edited_indexes.add( (index.row(), index.column()) )
                index.model().setData(index,QtCore.QVariant(color.name()))
                self.propdialog.apply_changes()
<<<<<<< HEAD

=======
                
>>>>>>> f2520cfa
            return None
        else:
            editField = QtGui.QLineEdit(parent)
            editField.setFrame(False)
            validator = QtGui.QRegExpValidator(QtCore.QRegExp(".+"), editField)
            editField.setValidator(validator)
            self.connect(editField, QtCore.SIGNAL("returnPressed()"),
                         self.commitAndCloseEditor)
            self.connect(editField, QtCore.SIGNAL("returnPressed()"),
                         self.propdialog.apply_changes)
            self.propdialog._edited_indexes.add( (index.row(), index.column()) )
            return editField

    def setEditorData(self, editor, index):
        value = index.model().data(index)
        if editor is not None:
            editor.setText(self.displayText(value))

    def isSupportedType(valueType):
        return True

    isSupportedType = staticmethod(isSupportedType)
    def displayText(self,value):
        return value.toString()

    def commitAndCloseEditor(self):
        editor = self.sender()
        self.emit(QtCore.SIGNAL("commitData(QWidget *)"), editor)
        self.emit(QtCore.SIGNAL("closeEditor(QWidget *)"), editor)

class _PropModeChooser(QtGui.QWidget):
    def __init__(self,scene, *args):
        QtGui.QWidget.__init__(self,*args)

class _PropertiesDialog(QtGui.QWidget):
    def __init__(self,scene, *args):
        QtGui.QWidget.__init__(self,*args)
        self.scene = scene
        self._mode = 0
        self.layout =  QtGui.QVBoxLayout()
        self.tableView = QtGui.QTableView()
        self.tableView.verticalHeader().setVisible(False)
        self.tableView.horizontalHeader().setVisible(False)
        self.tableView.setVerticalHeader(None)
        self.layout.addWidget(self.tableView)
        self.setLayout(self.layout)
        self.tableView.setGeometry ( 0, 0, 200,200 )


    def update_properties(self, node):
        self.node = node
        self._edited_indexes =  set([])
        self._style_indexes = set([])
        self._prop_indexes = set([])

        self.get_prop_table(node)

    def get_props_in_nodes(self, nodes):
        # sorts properties and faces of selected nodes
        self.prop2nodes = {}
        self.prop2values = {}
        self.style2nodes = {}
        self.style2values = {}

        for n in nodes:
            for pname in n.features:
                pvalue = getattr(n,pname)
                if type(pvalue) == int or \
                   type(pvalue) == float or \
                   type(pvalue) == str :
                    self.prop2nodes.setdefault(pname,[]).append(n)
                    self.prop2values.setdefault(pname,[]).append(pvalue)

            for pname,pvalue in n.img_style.iteritems():
                if type(pvalue) == int or \
                   type(pvalue) == float or \
                   type(pvalue) == str :
                    self.style2nodes.setdefault(pname,[]).append(n)
                    self.style2values.setdefault(pname,[]).append(pvalue)

    def get_prop_table(self, node):
        if self._mode == 0: # node
            self.get_props_in_nodes([node])
        elif self._mode == 1: # childs
            self.get_props_in_nodes(node.get_leaves())
        elif self._mode == 2: # partition
            self.get_props_in_nodes([node]+node.get_descendants())

        total_props = len(self.prop2nodes) + len(self.style2nodes.keys())
        self.model = QtGui.QStandardItemModel(total_props, 2)
        # self.tableView = QtGui.QTableView()
        self.tableView.setModel(self.model)
        self.delegate = _TableItem(self)
        self.tableView.setItemDelegate(self.delegate)

        row = 0
        for name,nodes in self.prop2nodes.iteritems():
            value= getattr(nodes[0],name)

            index1 = self.model.index(row, 0, QtCore.QModelIndex())
            index2 = self.model.index(row, 1, QtCore.QModelIndex())

            self.model.setData(index1, QtCore.QVariant(name))
            v = QtCore.QVariant(value)
            self.model.setData(index2, v)

            self._prop_indexes.add( (index1, index2) )
            row +=1

        for name in self.style2nodes.iterkeys():
            value= self.style2values[name][0]

            index1 = self.model.index(row, 0, QtCore.QModelIndex())
            index2 = self.model.index(row, 1, QtCore.QModelIndex())

            self.model.setData(index1, QtCore.QVariant(name))
            v = QtCore.QVariant(value)
            self.model.setData(index2, v)
            # Creates a variant element
            self._style_indexes.add( (index1, index2) )
            row +=1
        return

    def apply_changes(self):
        # Apply changes on styles
        for i1, i2 in self._style_indexes:
            if (i2.row(), i2.column()) not in self._edited_indexes:
                continue
            name = str(self.model.data(i1).toString())
            value = str(self.model.data(i2).toString())
            for n in self.style2nodes[name]:
                typedvalue = type(n.img_style[name])(value)
                try:
                    n.img_style[name] = typedvalue
                except:
                    logger(-1, "Wrong format for attribute:", name)
                    break

        # Apply changes on properties
        for i1, i2 in self._prop_indexes:
<<<<<<< HEAD
            if (i2.row(), i2.column()) not in self._edited_indexes:
=======
            if (i2.row(), i2.column()) not in self._edited_indexes: 
>>>>>>> f2520cfa
                continue
            name = str(self.model.data(i1).toString())
            value = str(self.model.data(i2).toString())
            for n in self.prop2nodes[name]:
                try:
                    setattr(n, name, type(getattr(n,name))(value))
                except Exception, e:
                    logger(-1, "Wrong format for attribute:", name)
                    print e
                    break
        self.update_properties(self.node)
        self.scene.draw()
        return

class _TextItem(QtGui.QGraphicsSimpleTextItem):
    """ Manage faces on Scene"""
    def __init__(self,face,node,*args):
        QtGui.QGraphicsSimpleTextItem.__init__(self,*args)
        self.node = node
        self.face = face

    def hoverEnterEvent (self,e):
<<<<<<< HEAD
#       if self.scene().selector.isVisible():
#           self.scene().mouseMoveEvent(e)
=======
#        if self.scene().selector.isVisible():
#            self.scene().mouseMoveEvent(e)
>>>>>>> f2520cfa

        R = self.node.fullRegion.getRect()
        if self.scene().props.orientation == 0:
            width = self.scene().i_width-self.node._x
            self.scene().highlighter.setRect(QtCore.QRectF(self.node._x,self.node._y,width,R[3]))
        elif self.scene().props.orientation == 1:
            width = self.node._x-self.scene().i_width
            self.scene().highlighter.setRect(QtCore.QRectF(width,self.node._y,width,R[3]))
        self.scene().highlighter.setVisible(True)

    def hoverLeaveEvent (self,e):
        self.scene().highlighter.setVisible(False)

    def mousePressEvent(self,e):
        pass

    def mouseReleaseEvent(self,e):
        logger(2,"released in scene", e.button)
        if e.button() == QtCore.Qt.RightButton:
            self.node._QtItem_.showActionPopup()
        elif e.button() == QtCore.Qt.LeftButton:
            self.scene().propertiesTable.update_properties(self.node)


class _FaceItem(QtGui.QGraphicsPixmapItem):
    """ Manage faces on Scene"""
    def __init__(self,face,node,*args):
        QtGui.QGraphicsPixmapItem.__init__(self,*args)
        self.node = node
        self.face = face

    def hoverEnterEvent (self,e):
<<<<<<< HEAD
#       if self.scene().selector.isVisible():
#           self.scene().mouseMoveEvent(e)
=======
#        if self.scene().selector.isVisible():
#            self.scene().mouseMoveEvent(e)
>>>>>>> f2520cfa

        R = self.node.fullRegion.getRect()
        if self.scene().props.orientation == 0:
            width = self.scene().i_width-self.node._x
            self.scene().highlighter.setRect(QtCore.QRectF(self.node._x,self.node._y,width,R[3]))
        elif self.scene().props.orientation == 1:
            width = self.node._x-self.scene().i_width
            self.scene().highlighter.setRect(QtCore.QRectF(width,self.node._y,width,R[3]))
        self.scene().highlighter.setVisible(True)

    def hoverLeaveEvent (self,e):
        self.scene().highlighter.setVisible(False)

    def mousePressEvent(self,e):
        pass

    def mouseReleaseEvent(self,e):
        logger(2,"released in scene", e.button)
        if e.button() == QtCore.Qt.RightButton:
            self.node._QtItem_.showActionPopup()
        elif e.button() == QtCore.Qt.LeftButton:
            self.scene().propertiesTable.update_properties(self.node)


class _NodeItem(QtGui.QGraphicsRectItem):
    def __init__(self,node):
        self.node = node
        self.radius = node.img_style["size"]/2
        QtGui.QGraphicsRectItem.__init__(self,0,0,self.radius*2,self.radius*2)

    def paint(self, p, option, widget):
        if self.node.img_style["shape"] == "sphere":
            r = self.radius
            gradient = QtGui.QRadialGradient(r, r, r,(r*2)/3,(r*2)/3)
            gradient.setColorAt(0.05, QtCore.Qt.white);
            gradient.setColorAt(0.9, QtGui.QColor(self.node.img_style["fgcolor"]));
            p.setBrush(QtGui.QBrush(gradient))
            p.setPen(QtCore.Qt.NoPen)
            p.drawEllipse(self.rect())
        elif self.node.img_style["shape"] == "square":
            p.fillRect(self.rect(),QtGui.QBrush(QtGui.QColor(self.node.img_style["fgcolor"])))
        elif self.node.img_style["shape"] == "circle":
            p.setBrush(QtGui.QBrush(QtGui.QColor(self.node.img_style["fgcolor"])))
            p.setPen(QtGui.QPen(QtGui.QColor(self.node.img_style["fgcolor"])))
            p.drawEllipse(self.rect())


    def hoverEnterEvent (self,e):
        R = self.node.fullRegion.getRect()
        if self.scene().props.orientation == 0:
            width = self.scene().i_width-self.node._x
            self.scene().highlighter.setRect(QtCore.QRectF(self.node._x,self.node._y,width,R[3]))
        elif self.scene().props.orientation == 1:
            width = self.node._x-self.scene().i_width
            self.scene().highlighter.setRect(QtCore.QRectF(width,self.node._y,width,R[3]))
        self.scene().highlighter.setVisible(True)
<<<<<<< HEAD

=======
        
>>>>>>> f2520cfa
    def hoverLeaveEvent (self,e):
        self.scene().highlighter.setVisible(False)

    def mousePressEvent(self,e):
        logger(2,"Pressed in scene", e.button)

    def mouseReleaseEvent(self,e):
        logger(2,"released in scene", e.button)
        if e.button() == QtCore.Qt.RightButton:
            self.showActionPopup()
        elif e.button() == QtCore.Qt.LeftButton:
            self.scene().propertiesTable.update_properties(self.node)
<<<<<<< HEAD

=======
            
>>>>>>> f2520cfa

    def showActionPopup(self):
        contextMenu = QtGui.QMenu()
        if self.node.collapsed:
            contextMenu.addAction( "Expand"           , self.toggle_collapse)
        else:
            contextMenu.addAction( "Collapse"         , self.toggle_collapse)

        contextMenu.addAction( "Set as outgroup"      , self.set_as_outgroup)
        contextMenu.addAction( "Swap branches"        , self.swap_branches)
        contextMenu.addAction( "Delete node"          , self.delete_node)
        contextMenu.addAction( "Delete partition"     , self.detach_node)
        contextMenu.addAction( "Add childs"           , self.add_childs)
        contextMenu.addAction( "Populate partition"   , self.populate_partition)
        if self.node.up is not None and\
                self.scene().startNode == self.node:
            contextMenu.addAction( "Back to parent", self.back_to_parent_node)
        else:
            contextMenu.addAction( "Extract"              , self.set_start_node)

        if self.scene().buffer_node:
            contextMenu.addAction( "Paste partition"  , self.paste_partition)

        contextMenu.addAction( "Cut partition"        , self.cut_partition)
        contextMenu.addAction( "Show newick"        , self.show_newick)
        contextMenu.exec_(QtGui.QCursor.pos())

    def show_newick(self):
        d = NewickDialog(self.node)
        d._conf = _show_newick.Ui_Newick()
        d._conf.setupUi(d)
        d.update_newick()
        d.exec_()
        return False

    def delete_node(self):
        self.node.delete()
        self.scene().draw()

    def detach_node(self):
        self.node.detach()
        self.scene().draw()

    def swap_branches(self):
        self.node.swap_childs()
        self.scene().draw()

    def add_childs(self):
        n,ok = QtGui.QInputDialog.getInteger(None,"Add childs","Number of childs to add:",1,1)
        if ok:
            for i in xrange(n):
                ch = self.node.add_child()
            self.scene().set_style_from(self.scene().startNode,self.scene().layout_func)

    def void(self):
        logger(0,"Not implemented yet")
        return True

    def set_as_outgroup(self):
        self.scene().startNode.set_outgroup(self.node)
        self.scene().set_style_from(self.scene().startNode, self.scene().layout_func)
        self.scene().draw()

    def toggle_collapse(self):
        self.node.collapsed ^= True
        self.scene().draw()
<<<<<<< HEAD

=======
        
>>>>>>> f2520cfa
    def cut_partition(self):
        self.scene().buffer_node = self.node
        self.node.detach()
        self.scene().draw()

    def paste_partition(self):
        if self.scene().buffer_node:
            self.node.add_child(self.scene().buffer_node)
            self.scene().set_style_from(self.scene().startNode,self.scene().layout_func)
            self.scene().buffer_node= None
            self.scene().draw()
<<<<<<< HEAD

=======
            
>>>>>>> f2520cfa
    def populate_partition(self):
        n, ok = QtGui.QInputDialog.getInteger(None,"Populate partition","Number of nodes to add:",2,1)
        if ok:
            self.node.populate(n)
            self.scene().set_style_from(self.scene().startNode,self.scene().layout_func)
            self.scene().draw()

    def set_start_node(self):
        self.scene().startNode = self.node
        self.scene().draw()

    def back_to_parent_node(self):
        self.scene().startNode = self.node.up
        self.scene().draw()


class _SelectorItem(QtGui.QGraphicsRectItem):
    def __init__(self):
        self.Color = QtGui.QColor("blue")
        self._active = False
        QtGui.QGraphicsRectItem.__init__(self,0,0,0,0)

    def paint(self, p, option, widget):
        p.setPen(self.Color)
        p.drawRect(self.rect().x(),self.rect().y(),self.rect().width(),self.rect().height())
        return
        # Draw info text
        font = QtGui.QFont("Arial",13)
        text = "%d selected."  % len(self.get_selected_nodes())
        textR = QtGui.QFontMetrics(font).boundingRect(text)
        if  self.rect().width() > textR.width() and \
                self.rect().height() > textR.height()/2 and 0: # OJO !!!!
            p.setPen(QtGui.QPen(self.Color))
            p.setFont(QtGui.QFont("Arial",13))
            p.drawText(self.rect().bottomLeft().x(),self.rect().bottomLeft().y(),text)

    def get_selected_nodes(self):
        selPath = QtGui.QPainterPath()
        selPath.addRect(self.rect())
        self.scene().setSelectionArea(selPath)
        return [i.node for i in self.scene().selectedItems()]

    def setActive(self,bool):
        self._active = bool

    def isActive(self):
        return self._active


class _HighlighterItem(QtGui.QGraphicsRectItem):
    def __init__(self):
        self.Color = QtGui.QColor("red")
        self._active = False
        QtGui.QGraphicsRectItem.__init__(self,0,0,0,0)

    def paint(self, p, option, widget):
        p.setPen(self.Color)
        p.drawRect(self.rect().x(),self.rect().y(),self.rect().width(),self.rect().height())
        return



class _MainView(QtGui.QGraphicsView):
    def __init__(self,*args):
        QtGui.QGraphicsView.__init__(self,*args)

        #self.setViewportUpdateMode(QtGui.QGraphicsView.FullViewportUpdate)
        #self.setViewportUpdateMode(QtGui.QGraphicsView.MinimalViewportUpdate)
        #self.setOptimizationFlag (QtGui.QGraphicsView.DontAdjustForAntialiasing)
        #self.setOptimizationFlag (QtGui.QGraphicsView.DontSavePainterState)

        if USE_GL:
            F = QtOpenGL.QGLFormat()
            F.setSampleBuffers(True)
            print F.sampleBuffers()
            self.setViewport(QtOpenGL.QGLWidget(F))
            self.setRenderHints(QtGui.QPainter.Antialiasing)
        else:
            self.setRenderHints(QtGui.QPainter.Antialiasing or QtGui.QPainter.SmoothPixmapTransform )
            self.setViewportUpdateMode(QtGui.QGraphicsView.SmartViewportUpdate)


    def resizeEvent(self, e):
        QtGui.QGraphicsView.resizeEvent(self, e)
        logger(2, "RESIZE VIEW!!")


    def safe_scale(self, xfactor, yfactor):
        self.setTransformationAnchor(self.AnchorUnderMouse)
<<<<<<< HEAD

=======
        
>>>>>>> f2520cfa
        xscale = self.matrix().m11()
        yscale = self.matrix().m22()
        srect = self.sceneRect()

        if (xfactor>1 and xscale>200000) or \
                (yfactor>1 and yscale>200000):
            QtGui.QMessageBox.information(self, "!",\
                                              "Hey! I'm not an electron microscope?")
<<<<<<< HEAD
            return
=======
            return 
>>>>>>> f2520cfa

        # Do not allow to reduce scale to a value producing height or with smaller than 20 pixels
        # No restrictions to zoomin
        if (yfactor<1 and  srect.width() * yscale < 20):
            pass
        elif (xfactor<1 and  srect.width() * xscale < 20):
            pass
<<<<<<< HEAD
        else:
=======
        else: 
>>>>>>> f2520cfa
            self.scale(xfactor, yfactor)


    def wheelEvent(self,e):
        factor =  (-e.delta() / 360.0)

        # Ctrl+Shift -> Zoom in X
        if  (e.modifiers() & QtCore.Qt.ControlModifier) and (e.modifiers() & QtCore.Qt.ShiftModifier):
            self.safe_scale(1+factor, 1)

        # Ctrl+Alt -> Zomm in Y
        elif  (e.modifiers() & QtCore.Qt.ControlModifier) and (e.modifiers() & QtCore.Qt.AltModifier):
            self.safe_scale(1,1+factor)

        # Ctrl -> Zoom X,Y
        elif e.modifiers() & QtCore.Qt.ControlModifier:
            self.safe_scale(1-factor, 1-factor)

        # Shift -> Horizontal scroll
        elif e.modifiers() &  QtCore.Qt.ShiftModifier:
            if e.delta()>0:
                self.horizontalScrollBar().setValue(self.horizontalScrollBar().value()-20 )
            else:
                self.horizontalScrollBar().setValue(self.horizontalScrollBar().value()+20 )
        # No modifiers ->  Vertival scroll
        else:
            if e.delta()>0:
                self.verticalScrollBar().setValue(self.verticalScrollBar().value()-20 )
            else:
                self.verticalScrollBar().setValue(self.verticalScrollBar().value()+20 )

    def keyPressEvent(self,e):
        key = e.key()
        logger(1, "****** Pressed key: ", key, QtCore.Qt.LeftArrow)
        if key  == QtCore.Qt.Key_Left:
            self.horizontalScrollBar().setValue(self.horizontalScrollBar().value()-20 )
            self.update()
        elif key  == QtCore.Qt.Key_Right:
            self.horizontalScrollBar().setValue(self.horizontalScrollBar().value()+20 )
            self.update()
        elif key  == QtCore.Qt.Key_Up:
            self.verticalScrollBar().setValue(self.verticalScrollBar().value()-20 )
            self.update()
        elif key  == QtCore.Qt.Key_Down:
            self.verticalScrollBar().setValue(self.verticalScrollBar().value()+20 )
            self.update()
        QtGui.QGraphicsView.keyPressEvent(self,e)

class _TreeScene(QtGui.QGraphicsScene):
    def __init__(self, rootnode=None, style=None, \
                     down_faces=[], up_faces =[], *args):
        QtGui.QGraphicsScene.__init__(self,*args)

        self.view = None
        self.down_faces = down_faces
        self.up_faces = up_faces
        # Config variables
        self.buffer_node = None        # Used to copy and paste
        self.layout_func = None        # Layout function
        self.startNode   = rootnode    # Node to start drawing
        self.scale       = 0           # Tree branch scale used to draw
<<<<<<< HEAD
        self.max_w_aligned_face = 0    # Stores the max width of aligned faces
        self.min_real_branch_separation = 0
=======
        self.max_w_aligned_face = 0    # Stores the max width of aligned faces 
        self.min_real_branch_separation = 0 
>>>>>>> f2520cfa
        self.selectors  = []
        self._highlighted_nodes = {}

        # Qt items
<<<<<<< HEAD
        self.selector = None
=======
        self.selector = None 
>>>>>>> f2520cfa
        self.mainItem = None        # Qt Item which is parent of all other items
        self.propertiesTable = _PropertiesDialog(self)

    def initialize_tree_scene(self, tree, style, tree_properties):
        self.tree        = tree        # Pointer to original tree
        self.startNode   = tree        # Node to start drawing
        self.max_w_aligned_face = 0    # Stores the max width of aligned faces

        # Load image attributes
        self.props = tree_properties
<<<<<<< HEAD

        # Validates layout function
=======
            
        # Validates layout function 
>>>>>>> f2520cfa
        if type(style) == types.FunctionType or\
                type(style) == types.MethodType:
            self.layout_func = style
        else:
            try:
                self.layout_func = getattr(layouts,style)
            except:
                raise ValueError, "Required layout is not a function pointer nor a valid layout name."

<<<<<<< HEAD
        # Set the scene background
        self.setBackgroundBrush(QtGui.QColor("white"))

=======
        # Set the scene background 
        self.setBackgroundBrush(QtGui.QColor("white"))
        
>>>>>>> f2520cfa
        # Set nodes style
        self.set_style_from(self.startNode,self.layout_func)

        self.propertiesTable.update_properties(self.startNode)

    def highlight_node(self, n):
        self.unhighlight_node(n)
        r = QtGui.QGraphicsRectItem(self.mainItem)
        self._highlighted_nodes[n] = r
        r.setRect(0, 0, 5 ,5)
        r.setPos(n.scene_pos)
        # Don't know yet why do I have to add 2 pixels :/
<<<<<<< HEAD
        r.moveBy(0,0)
=======
        r.moveBy(0,0) 
>>>>>>> f2520cfa
        r.setZValue(-1)
        r.setPen(QtGui.QColor("yellow"))
        r.setBrush(QtGui.QColor("yellow"))
        # self.view.horizontalScrollBar().setValue(n._x)
        # self.view.verticalScrollBar().setValue(n._y)

    def unhighlight_node(self, n):
        if n in self._highlighted_nodes and \
                self._highlighted_nodes[n] is not None:
            print self._highlighted_nodes[n]
            self.removeItem(self._highlighted_nodes[n])
            del self._highlighted_nodes[n]


    def mousePressEvent(self,e):
        logger(2, "Press en view")
        self.selector.setRect(e.scenePos().x(),e.scenePos().y(),0,0)
        self.selector.startPoint = QtCore.QPointF(e.scenePos().x(),e.scenePos().y())
        self.selector.setActive(True)
        self.selector.setVisible(True)
        QtGui.QGraphicsScene.mousePressEvent(self,e)

    def mouseReleaseEvent(self,e):
        logger(2, "Release en view")
        curr_pos = e.scenePos()
        x = min(self.selector.startPoint.x(),curr_pos.x())
        y = min(self.selector.startPoint.y(),curr_pos.y())
        w = max(self.selector.startPoint.x(),curr_pos.x()) - x
        h = max(self.selector.startPoint.y(),curr_pos.y()) - y
        if self.selector.startPoint == curr_pos:
            self.selector.setVisible(False)
        else:
            logger(2, self.selector.get_selected_nodes())
        self.selector.setActive(False)
        QtGui.QGraphicsScene.mouseReleaseEvent(self,e)

    def mouseMoveEvent(self,e):

        curr_pos = e.scenePos()
        if self.selector.isActive():
            x = min(self.selector.startPoint.x(),curr_pos.x())
            y = min(self.selector.startPoint.y(),curr_pos.y())
            w = max(self.selector.startPoint.x(),curr_pos.x()) - x
            h = max(self.selector.startPoint.y(),curr_pos.y()) - y
            self.selector.setRect(x,y,w,h)
        QtGui.QGraphicsScene.mouseMoveEvent(self, e)

    def mouseDoubleClickEvent(self,e):
        logger(2, "Double click")
        QtGui.QGraphicsScene.mouseDoubleClickEvent(self,e)

    def save(self, imgName, w=None, h=None, header=None, \
                 dpi=150, take_region=False):
        ext = imgName.split(".")[-1].upper()
<<<<<<< HEAD


=======
 
        
>>>>>>> f2520cfa
        root = self.startNode
        aspect_ratio = root.fullRegion.height() / root.fullRegion.width()

        # auto adjust size
        if w is None and h is None:
            w = dpi * 6.4
            h = w * aspect_ratio
            if h>dpi * 11:
                h = dpi * 11
                w = h / aspect_ratio
<<<<<<< HEAD

        elif h is None:
=======
                
        elif h is None: 
>>>>>>> f2520cfa
            h = w * aspect_ratio
        elif w is None:
            w = h / aspect_ratio

        if ext == "PDF" or ext == "PS":
            format = QPrinter.PostScriptFormat if ext == "PS" else QPrinter.PdfFormat
<<<<<<< HEAD
            printer = QPrinter()
            printer.setResolution(dpi)
            printer.setOutputFormat(format)
            printer.setPageSize(QPrinter.A4)

            pageTopLeft = printer.pageRect().topLeft()
            paperTopLeft = printer.paperRect().topLeft()
            # For PS -> problems with margins
            # print paperTopLeft.x(), paperTopLeft.y()
=======
            printer = QPrinter() 
            printer.setResolution(dpi)
            printer.setOutputFormat(format)
            printer.setPageSize(QPrinter.A4)
            
            pageTopLeft = printer.pageRect().topLeft()
            paperTopLeft = printer.paperRect().topLeft()
            # For PS -> problems with margins
            # print paperTopLeft.x(), paperTopLeft.y()    
>>>>>>> f2520cfa
            # print pageTopLeft.x(), pageTopLeft.y()
            # print  printer.paperRect().height(),  printer.pageRect().height()
            topleft =  pageTopLeft - paperTopLeft

            printer.setFullPage(True);
            printer.setOutputFileName(imgName);
            pp = QtGui.QPainter(printer)
            if header:
                pp.setFont(QtGui.QFont("Verdana",12))
                pp.drawText(topleft.x(),20, header)
                targetRect =  QtCore.QRectF(topleft.x(), 20 + (topleft.y()*2), w, h)
            else:
                targetRect =  QtCore.QRectF(topleft.x(), topleft.y()*2, w, h)

            if take_region:
                self.selector.setVisible(False)
                self.render(pp, targetRect, self.selector.rect())
                self.selector.setVisible(True)
            else:
                self.render(pp, targetRect, self.sceneRect())
            pp.end()
<<<<<<< HEAD
            return
        else:
=======
            return 
        else: 
>>>>>>> f2520cfa
            targetRect = QtCore.QRectF(0, 0, w, h)
            ii= QtGui.QImage(w, \
                                 h, \
                                 QtGui.QImage.Format_ARGB32)
            pp = QtGui.QPainter(ii)
            pp.setRenderHint(QtGui.QPainter.Antialiasing )
            pp.setRenderHint(QtGui.QPainter.TextAntialiasing)
            pp.setRenderHint(QtGui.QPainter.SmoothPixmapTransform)
            if take_region:
                self.selector.setVisible(False)
                self.render(pp, targetRect, self.selector.rect())
                self.selector.setVisible(True)
            else:
                self.render(pp, targetRect, self.sceneRect())
            pp.end()
            ii.save(imgName)

    # Undocummented and untested
    def save_by_chunks(self,imgName="img.out",rect=None):
<<<<<<< HEAD
        max_width = 10000
        max_height = 10000
        if imgName.endswith(".png"):
            imgName = ''.join(imgName.split('.')[:-1])

        if rect is None:
            rect = self.sceneRect()

        width = int(rect.width())
        height = int(rect.height())

        start_x = 0
        missing_width = width
        counter_column = 1
        for w in xrange(start_x, width, max_width):
            start_y = 0
            missing_height = height
            counter_row = 1
=======
            max_width = 10000
            max_height = 10000
            if imgName.endswith(".png"):
                imgName = ''.join(imgName.split('.')[:-1])
        
            if rect is None:
                rect = self.sceneRect()
        
            width = int(rect.width())
            height = int(rect.height())
            
            start_x = 0
            missing_width = width
            counter_column = 1
            for w in xrange(start_x, width, max_width):
                start_y = 0
                missing_height = height
                counter_row = 1
>>>>>>> f2520cfa
            for h in xrange(start_y, height, max_height):
                chunk_width = min( missing_width, max_width )
                chunk_height = min( missing_height, max_height )
                temp_rect = QtCore.QRectF( rect.x()+w, \
<<<<<<< HEAD
                                        rect.y()+h,
                                        chunk_width, \
                                        chunk_height    )
                if chunk_height<=0 or chunk_width <=0:
                    break
                ii= QtGui.QImage(chunk_width, \
                                     chunk_height, \
                                     QtGui.QImage.Format_RGB32)
=======
                                           rect.y()+h, \
                                           chunk_width,\
                                           chunk_height)
                if chunk_height<=0 or chunk_width <=0: 
                    break
                ii= QtGui.QImage(chunk_width, \
                                 chunk_height, \
                                 QtGui.QImage.Format_RGB32)
>>>>>>> f2520cfa
                pp = QtGui.QPainter(ii)
                targetRect = QtCore.QRectF(0, 0, temp_rect.width(), temp_rect.height())
                self.render(pp, targetRect, temp_rect)
                ii.saves("%s-%s_%s.png" %(imgName,counter_row,counter_column))
                counter_row += 1
<<<<<<< HEAD

                missing_height -= chunk_height
                pp.end()
            counter_column += 1
            missing_width -= chunk_width
=======
                    
                missing_height -= chunk_height
                pp.end()
                counter_column += 1
                missing_width -= chunk_width
>>>>>>> f2520cfa

    def draw(self):
        # Clean previous items from scene by removing the main parent
        if self.mainItem:
            self.removeItem(self.mainItem)
<<<<<<< HEAD

        #Clean_highlighting rects
        for n in self._highlighted_nodes:
            self._highlighted_nodes[n] = None

=======
            
        #Clean_highlighting rects 
        for n in self._highlighted_nodes:
            self._highlighted_nodes[n] = None

>>>>>>> f2520cfa
        # Recreates main parent and add it to scene
        self.mainItem = QtGui.QGraphicsRectItem()
        self.addItem(self.mainItem)
        # Recreates selector item (used to zoom etc...)
        self.selector = _SelectorItem()
        self.selector.setParentItem(self.mainItem)
        self.selector.setVisible(False)
        self.selector.setZValue(2)

        self.highlighter = _HighlighterItem()
        self.highlighter.setParentItem(self.mainItem)
        self.highlighter.setVisible(False)
        self.highlighter.setZValue(2)
        self.min_real_branch_separation = 0
        self.i_width  = 0 # Total width of the image (updated little by little)
        self.i_height = 0 # Total height of the image (updated little by little)

        # Get branch scale
        fnode, max_dist = self.startNode.get_farthest_leaf(topology_only=\
<<<<<<< HEAD
            self.props.force_topology)
=======
                                                           self.props.force_topology)
>>>>>>> f2520cfa

        if max_dist>0:
            self.scale =  self.props.tree_width / max_dist
        else:
            self.scale =  1

        # Updates all nodes regions and their faces
        t1 = time.time()
        self.update_node_areas(self.startNode)
        logger(2, "Ellapsed time for updating node areas:",time.time()-t1)
        # Get picture dimensions (Only main tree is taken into account
        # at this point)
        self.i_width  = self.startNode.fullRegion.width()
        self.i_height = self.startNode.fullRegion.height()

        # Calculates the size of down and up faces. These faces are
        # graphical items added to the main image but not to any
        # node. They can be seen as header and footer faces.  This
        # code is not very good. I'll try to fix it in the future.

<<<<<<< HEAD
        down_height_aligned = 0
        down_width_aligned = 0
        down_height_normal = 0
        down_width_normal = 0
        up_height_aligned = 0
        up_width_aligned = 0
        up_height_normal = 0
        up_width_normal = 0
        for f in self.down_faces:
            if f.type == "pixmap":
                f.update_pixmap()
            if f.aligned:
                down_height_aligned += f._height()
                down_width_aligned =  max(down_width_aligned, f._width())
            else:
                down_width_normal = max(down_width_normal, f._width())
                down_height_normal += f._height()

=======
        down_height_aligned = 0 #
        down_width_aligned  =  0 #
        down_height_normal  =  0  #
        down_width_normal   =  0   #_____\______
        up_height_aligned   =  0   #       /
        up_width_aligned    =  0  #
        up_height_normal    =  0 #
        up_width_normal     = 0 #
        
        for f in self.down_faces:
                if f.type == "pixmap":
                    f.update_pixmap()
                if f.aligned:
                    down_height_aligned += f._height()
                    down_width_aligned =  max(down_width_aligned, f._width())
                else:
                    down_width_normal = max(down_width_normal, f._width())
                    down_height_normal += f._height() 
        
>>>>>>> f2520cfa
        for f in self.up_faces:
            if f.type == "pixmap":
                f.update_pixmap()
            if f.aligned:
                up_height_aligned += f._height()
                up_width_aligned =  max(up_width_aligned, f._width())
            else:
                up_width_normal = max(up_width_normal, f._width())
                up_height_normal += f._height()
<<<<<<< HEAD

=======
        
>>>>>>> f2520cfa
        #correct width to allocate normal up and down faces
        width_normal_faces = max(up_width_normal, down_width_normal)
        if width_normal_faces >self.i_width:
            self.i_width = width_normal_faces
<<<<<<< HEAD

        self.start_aligned = self.i_width
        # Correct hight to allocate up and down faces
        self.i_height += max(down_height_normal, up_height_aligned)
        self.i_height += max(up_height_normal, up_height_aligned)

        # Correct start y according to the height of up faces
        start_y = max(up_height_normal, up_height_aligned)
=======
        
        self.start_aligned = self.i_width
        # Correct hight to allocate up and down faces
        self.i_height += max(down_height_normal, up_height_aligned) 
        self.i_height += max(up_height_normal, up_height_aligned) 
        
        # Correct start y according to the height of up faces
        start_y = max(up_height_normal, up_height_aligned) 
>>>>>>> f2520cfa

        logger(1, "IMAGE dimension=",self.i_width,"x",self.i_height)
        # Render tree on scene
        t2 = time.time()
        self.render_node(self.startNode,0, start_y)
        logger(2, "Time for rendering", time.time()-t2)

        # size correction for aligned faces (it takes into account node
        # faces and also down and up faces)
        self.i_width += max(self.max_w_aligned_face,\
                                max(up_width_normal, down_width_aligned))

        # New pos for tree when inverse orientation
        if self.props.orientation == 1:
            self.startNode._QtItem_.moveBy(self.max_w_aligned_face,0)

        # Draw up and down faces
        self.add_extra_faces(self.up_faces, 0,0, self.start_aligned, 0)
        down_y = self.i_height - max(down_height_normal, up_height_aligned)
<<<<<<< HEAD
        self.add_extra_faces(self.down_faces, 0, down_y, self.start_aligned, down_y)

        # Tree border
        #border = self.addRect(0,0,self.i_width, self.i_height)
        #border = self.addRect(0,0,self.i_width-self.max_w_aligned_face,self.i_height)
=======
        self.add_extra_faces(self.down_faces, 0, down_y, self.start_aligned-(f.aligned-1), down_y)

        # Tree border
        #border = self.addRect(0,0,self.i_width, self.i_height)
        #border = self.addRect(0,0,self.i_width-self.max_w_aligned_face,self.i_height)  
>>>>>>> f2520cfa
        #border = self.addRect(0,0, self.sceneRect().width(), self.sceneRect().height())
        #border.setParentItem(self.mainItem)
        self.add_scale(1 ,self.i_height+4)

        #Re-establish node marks
        for n in self._highlighted_nodes:
            self.highlight_node(n)

        self.setSceneRect(-2,-2,self.i_width+4,self.i_height+50)
        logger(2, "Number of items in scene:", len(self.items()))

    def add_extra_faces(self, faces, x, y, aligned_x, aligned_y):
        aligned_x_start = aligned_x
        normal_x_start = x

        aligned_y_start = aligned_y
        normal_y_start = y

        cumulative_h_aligned = 0
        cumulative_h_normal = 0
        for f in faces:
            # If face is text type, add it as an QGraphicsTextItem
            if f.type == "text":
                obj = _TextItem(f, None, f.get_text())
                obj.setFont(f.font)
                obj.setBrush(QtGui.QBrush(f.fgcolor))
                obj.setParentItem(self.mainItem)
            else:
                # Loads the pre-generated pixmap
                obj = _FaceItem(f, None, f.pixmap)
                obj.setParentItem(self.mainItem)
            obj.setAcceptsHoverEvents(False)
            if f.aligned:
                obj.setPos(aligned_x_start+f.xmargin, aligned_y_start +\
                           cumulative_h_aligned+f.ymargin)
                cumulative_h_aligned += f._height()
            else:
                obj.setPos(normal_x_start+f.xmargin, normal_y_start +\
                               cumulative_h_normal+f.ymargin)
                cumulative_h_normal += f._height()


    def add_scale(self,x,y):
        size = 50
        customPen  = QtGui.QPen(QtGui.QColor("black"),1)

        line = QtGui.QGraphicsLineItem(self.mainItem)
        line2 = QtGui.QGraphicsLineItem(self.mainItem)
        line3 = QtGui.QGraphicsLineItem(self.mainItem)
        line.setPen(customPen)
        line2.setPen(customPen)
        line3.setPen(customPen)

        line.setLine(x,y+20,size,y+20)
        line2.setLine(x,y+15,x,y+25)
        line3.setLine(size,y+15,size,y+25)

        scale_text = "%0.2f" % float(size/ self.scale)
        scale = QtGui.QGraphicsSimpleTextItem(scale_text)
        scale.setParentItem(self.mainItem)
<<<<<<< HEAD
        scale.setPos(x,y+20)

        if self.props.force_topology:
            wtext = "Force topology is enabled!\nBranch lengths does not represent original values."
            warning_text = QtGui.QGraphicsSimpleTextItem(wtext)
            warning_text.setFont( QtGui.QFont("Arial", 8))
            warning_text.setBrush( QtGui.QBrush(QtGui.QColor("darkred")))
            warning_text.setPos(x, y+32)
=======
        scale.setPos(x,y+20) 

        if self.props.force_topology:
            wtext = "Force topology is enabled!\nBranch lengths does not represent original values." 
            warning_text = QtGui.QGraphicsSimpleTextItem(wtext)
            warning_text.setFont( QtGui.QFont("Arial", 8))
            warning_text.setBrush( QtGui.QBrush(QtGui.QColor("darkred")))
            warning_text.setPos(x, y+32) 
>>>>>>> f2520cfa
            warning_text.setParentItem(self.mainItem)

    def set_style_from(self,node,layout_func):
        for n in [node]+node.get_descendants():
            n.img_style = copy.copy(_MIN_NODE_STYLE)
            n.img_style["faces"] = []
            layout_func(n)

    def update_node_areas(self,node):
        """ This recursive function scans all nodes hunging from the given
        root node and calculates the coordinates and room necessary to
        draw a rectangular tree. IT reads the face content of each
        node, which ones have to be drawn, and how much room they
        use. """
        child_rects = []
        # First, go for childs
        if not node.is_leaf() and node.img_style["draw_descendants"]==1:
            for ch in node.children:
                # Recursivity
                rect = self.update_node_areas(ch)
                child_rects.append(rect)

        # This is the node region covered by column faces and the
        # horizontal line drawn using the branch length and scale.

        if self.props.force_topology:
            node.dist_xoffset = 60#self.scale
        else:
<<<<<<< HEAD
            node.dist_xoffset = float(node.dist * self.scale)
=======
            node.dist_xoffset = float(node.dist * self.scale) 
>>>>>>> f2520cfa

        min_node_height = max(node.img_style["size"], node.img_style["hlwidth"]*2)
        max_w         = 0
        max_aligned_w = 0
        max_h         = 0
        # Each stack is drawn as a different column
        for stack in node.img_style["faces"]:
            stack_h = 0
            stack_w = 0
            aligned_f_w = 0
            aligned_f_h = 0
            for face in stack:
                f, aligned, pixmap = face
                if aligned and not node.is_leaf():
                    continue
                # Sets the working node from which required info will
                # be retrived. Thus, same face can be used for many nodes.
                f.node = node
                # If pixmap face, updates image
                if f.type == "pixmap":
                    f.update_pixmap() # using current working node
                    face[2] = f.pixmap

                if node.is_leaf() and aligned:
                    aligned_f_w = max(aligned_f_w, f._width()) #+ f.xmargin*2
                    aligned_f_h += f._height() #+ f.ymargin * 2
                else:
                    stack_w = max(stack_w, f._width()) #+ f.xmargin*2
                    stack_h += f._height() #+ f.ymargin*2

            max_aligned_w += aligned_f_w
            max_w += stack_w
            max_h = numpy.max([aligned_f_h, stack_h, max_h])
        max_w +=1
        # Updates the max width spend by aligned faces
        if max_aligned_w > self.max_w_aligned_face:
            self.max_w_aligned_face = max_aligned_w

        # Dist and faces region
        node.facesRegion = QtCore.QRectF(0,0,max_w,max_h)
        w = node.dist_xoffset + max_w + node.img_style["size"]
        h = max(max_h, min_node_height, self.props.min_branch_separation) + node.img_style["ymargin"]*2
        if self.min_real_branch_separation < h:
            self.min_real_branch_separation = h

        node.nodeRegion = QtCore.QRectF(0,0,w,h)

        # This piece of code fixes an old and annoying bug by which nodes with
        # faces larger than the sum of child node region were badly
        # drawn (badly centered and using space from other nodes)
        if not node.is_leaf():
            max_child_w = 0
            sum_child_h = 0
            # y correction is used to fix cases in which the height of
            # parent nodes is greater than the sum of child
            # heights. Then, an y offset is calculated as the missing
            # amount of pixels. This correction is used by the render
            # algorithm to draw child 'y_correction" pixels bellow the
            # expected position.
<<<<<<< HEAD
            node._y_correction = 0
=======
            node._y_correction = 0 
>>>>>>> f2520cfa
            start2 = 0
            for ch in node.children:
                # Updates the max width used by childs
                if ch.fullRegion.width()>max_child_w:
                    max_child_w = ch.fullRegion.width()
                # Stores the 'y' center of the first child node
                if ch == node.children[0]:
                    start1 = ch.__center
                # And the 'y' center of the last child node
                elif ch == node.children[-1]:
                    start2 = sum_child_h + ch.__center
                sum_child_h += ch.fullRegion.height()

            # Knowing the centers of first and last child nodes, we
            # know the center of current node. This center splits the
            # current node space into two unequal pieces: above and
            # bellow.
            above =  (start1 +((start2 - start1)/2.0))
            bellow = sum_child_h - above
            newh = 0

            # Current node faces will be drawn centered to the node
            # position, so half of the faces space should fit in the
            # above region, and the other half in the bellow region.
            # If not, the height of current node is increased to
            # reserve the required space.
<<<<<<< HEAD
            #
=======
            # 
>>>>>>> f2520cfa
            # The space is missing in the above region, an y offset is
            # set to permit child nodes to be drawn a bit more down
            # than expected.
            if above < (h/2):
<<<<<<< HEAD
                newh = sum_child_h + ((h/2.0) - above)
                node._y_correction = ((h/2.0) - above)
=======
                newh = sum_child_h + ((h/2.0) - above) 
                node._y_correction = ((h/2.0) - above) 
>>>>>>> f2520cfa
            if bellow < h/2:
                if newh >0:
                    newh +=  ((h/2.0) - bellow)
                else:
                    newh = sum_child_h + ((h/2) - bellow)

            # If current node faces do not exceed the sum of child
            # heights, then current node height is the sum of child
            # heights
            if newh == 0:
                newh = sum_child_h
            h = newh
            # Increases node width the max child width
            w += max_child_w
            # And stores current node center, which is the center
            # calculated using the child node centers + the
            # y_correction (if any)
            node.__center = (start1 +((start2 - start1)/2.0)) + node._y_correction
        else:
            node.__center = h/2
            node._y_correction = 0

        # This is the node total region covered by the node
<<<<<<< HEAD
        node.fullRegion = QtCore.QRectF(0,0,w,h)
=======
        node.fullRegion = QtCore.QRectF(0,0,w,h)   
>>>>>>> f2520cfa

        # Sets the total room needed for this node
        return node.fullRegion

    def rotate_node(self,node,angle,x=None,y=None):
        if x and y:
            x = node.fullRegion.width()/2
            y = node.fullRegion.height()/2
            node._QtItem_.setTransform(QtGui.QTransform().translate(x, y).rotate(angle).translate(-x, -y));
        else:
            node._QtItem_.rotate(angle)

<<<<<<< HEAD
    def render_node(self,node , x, y,level=0):
=======
    def render_node(self,node , x, y,level=0 ):
>>>>>>> f2520cfa
        """ Traverse the tree structure and render each node using the
        regions, sizes, and faces previously loaded. """

        # Node's stuff
        orientation = self.props.orientation
        r = node.img_style["size"]/2
        fh = node.facesRegion.width()

        node._QtItem_ = _NodeItem(node)
        node._QtItem_.setAcceptsHoverEvents(True)

        # RIGHT TO LEFT
        if orientation == 1:
            if node == self.startNode:
                x = self.i_width-x

        # Add main node QGItem. Each node item has as parent the
        # parent node item
        if node==self.startNode:
            node._QtItem_.setParentItem(self.mainItem)
            scene_pos = node._QtItem_.pos()
            node.scene_pos = scene_pos

        # node x,y starting positions
        node._x = x
        node._y = y

        # colour rect as node background
        if  node.img_style["bgcolor"].upper() != "#FFFFFF":
            background = QtGui.QGraphicsRectItem(self.mainItem)
            background.setZValue(-1000+level)
            color = QtGui.QColor(node.img_style["bgcolor"])
            background.setBrush(color)
            background.setPen(color)
            if orientation == 0:
                background.setRect(node._x,node._y,self.i_width-node._x+self.max_w_aligned_face,node.fullRegion.height())
            elif orientation == 1:
                background.setRect(node._x-node.fullRegion.width(),node._y,self.i_width,node.fullRegion.height())
        # Draw node and lines
        if not node.is_leaf() and node.img_style["draw_descendants"]==1:
            # Corrections ... say something else, don't you think?
#            node_height = 0
#            for ch in node.get_children():
#                node_height += ch.fullRegion.height()

#            if node.fullRegion.height() >= node_height:
#                y_correction = node.fullRegion.height() - node_height
#            else:
<<<<<<< HEAD
#               y_correction = 0

#           y_correction = node._y_correction
=======
#                y_correction = 0

#            y_correction = node._y_correction
>>>>>>> f2520cfa
            # recursivity: call render function for every child
            next_y = y + node._y_correction#/2
            for ch in node.get_children():
                dist_to_child = ch.dist * self.scale
                if orientation == 0:
                    next_x = x+node.nodeRegion.width()
                elif orientation == 1:
                    next_x = x-node.nodeRegion.width()

                self.render_node(ch,next_x, next_y,level+1)
                next_y += ch.fullRegion.height()
<<<<<<< HEAD

=======
            
>>>>>>> f2520cfa
            node._centered_y = ((node.children[0]._centered_y + node.children[-1]._centered_y)/2)
            # Draw an internal node. Take global pos.

            # Place node at the correct pos in Scene
            ch._QtItem_.setParentItem(node._QtItem_)
            if orientation == 0:
                node._QtItem_.setPos(x+node.dist_xoffset,node._centered_y-node.img_style["size"]/2)
            elif orientation == 1:
                node._QtItem_.setPos(x-node.dist_xoffset-node.img_style["size"],node._centered_y-node.img_style["size"]/2)
            for ch in node.children:
                scene_pos = ch._QtItem_.pos()
                ch.scene_pos = scene_pos
                ch._QtItem_.setParentItem(node._QtItem_)
                ch._QtItem_.setPos(node._QtItem_.mapFromScene(scene_pos) )

            # Draws the startNode branch when it is not the absolute root
            if node == self.startNode:
                y = node._QtItem_.pos().y()+ node.img_style["size"]/2
                self.add_branch(self.mainItem,0,y,node.dist_xoffset,y,node.dist,node.support, node.img_style["hz_line_color"], node.img_style["hlwidth"], node.img_style["line_type"])

            # RECTANGULAR STYLE
            if self.props.style == 0:
                vt_line = QtGui.QGraphicsLineItem(node._QtItem_)
                customPen = QtGui.QPen(QtGui.QBrush(QtGui.QColor(node.img_style["vt_line_color"])), node.img_style["vlwidth"])
                if node.img_style["line_type"]==1:
                    customPen.setStyle(QtCore.Qt.DashLine)
                vt_line.setPen(customPen)

                ch1_y = node._QtItem_.mapFromScene(0,node.children[0]._centered_y).y()
                ch2_y = node._QtItem_.mapFromScene(0,node.children[-1]._centered_y).y()

                # Draw hz lines of childs
                for ch in node.children:
                    ch_pos = node._QtItem_.mapFromScene(ch._x, ch._centered_y)
                    if orientation == 0:
                        self.add_branch(node._QtItem_,fh+r*2,ch_pos.y(),fh+r*2+ch.dist_xoffset ,ch_pos.y(),ch.dist, ch.support, ch.img_style["hz_line_color"], ch.img_style["hlwidth"], ch.img_style["line_type"])
                    elif orientation == 1:
                        self.add_branch(node._QtItem_,-fh,ch_pos.y(),-fh-ch.dist_xoffset ,ch_pos.y(),ch.dist,ch.support,ch.img_style["hz_line_color"], ch.img_style["hlwidth"], ch.img_style["line_type"])
                # Draw vertical line
                if orientation == 0:
                    vt_line.setLine(fh+r*2,ch1_y,fh+(r*2),ch2_y)
                elif orientation == 1:
                    vt_line.setLine(-fh,ch1_y,-fh,ch2_y)

            # DIAGONAL STYLE
            elif self.props.style == 1:
                # Draw lines from node to childs
                for ch in node.children:
                    if orientation == 0:
                        ch_x = ch._QtItem_.x()
                        ch_y = ch._QtItem_.y()+ch.img_style["size"]/2
                        self.add_branch(node._QtItem_,fh+node.img_style["size"],r,ch_x,ch_y,ch.dist,ch.support, ch.img_style["hz_line_color"], 1, ch.img_style["line_type"])
                    elif orientation == 1:
                        ch_x = ch._QtItem_.x()
                        ch_y = ch._QtItem_.y()+ch.img_style["size"]/2
                        self.add_branch(node._QtItem_,-fh,r,ch_x+(r*2),ch_y,ch.dist,ch.support, ch.img_style["hz_line_color"], 1, ch.img_style["line_type"])

            self.add_faces(node,orientation)

        else:
            # Draw terminal node
            node._centered_y = y+node.fullRegion.height()/2
            if orientation == 0:
                node._QtItem_.setPos(x+node.dist_xoffset, node._centered_y-r)
            elif orientation == 1:
                node._QtItem_.setPos(x-node.dist_xoffset-node.img_style["size"], node._centered_y-r)

            self.add_faces(node,orientation)

    def add_branch(self,parent_item,x1,y1,x2,y2,dist,support,color,width,line_type):
        hz_line = QtGui.QGraphicsLineItem(parent_item)
        customPen  = QtGui.QPen(QtGui.QBrush(QtGui.QColor(color)), width)
        if line_type == 1:
            customPen.setStyle(QtCore.Qt.DashLine)
        hz_line.setPen(customPen)
        hz_line.setLine(x1,y1,x2,y2)

        if self.props.draw_branch_length:
            distText = "%0.3f" % dist
            if support is not None:
                distText += "(%0.2f)" % support
            font = QtGui.QFont(self.props.general_font_type,self.props.branch_length_font_size)
            rect = QtGui.QFontMetrics(font).boundingRect(0,0,0,0,QtCore.Qt.AlignTop,distText)
<<<<<<< HEAD
            b_length = QtGui.QGraphicsSimpleTextItem(distText)
=======
            b_length = QtGui.QGraphicsSimpleTextItem(distText)            
>>>>>>> f2520cfa
            b_length.setFont(font)
            b_length.setBrush(QtGui.QColor(self.props.branch_length_font_color))
            b_length.setParentItem(hz_line)
            b_length.setPos(x1,y1)
            if y1 != y2:
                offset = 0
                angle = math.atan((y2-y1)/(x2-x1))*360/ (2*math.pi)
                if y1>y2:
                    offset = rect.height()
                b_length.setTransform(QtGui.QTransform().translate(0, y1-offset).rotate(angle).translate(0,-y1));

    def add_faces(self,node,orientation):
        # sphere radius
        r = node.img_style["size"]/2

        # ...
        if orientation==0:
            aligned_start_x = node._QtItem_.mapFromScene(self.i_width,0).x()
            start_x = node.img_style["size"]
        elif orientation==1:
            start_x = 0
            aligned_start_x = node._QtItem_.mapFromScene(0,0).x()

        for stack in node.img_style["faces"]:
            # get each stack's height and width
            stack_h         = 0
            stack_w         = 0
            aligned_stack_w = 0
            aligned_stack_h = 0
            # Extract height and width of al faces in this stack
            # Get max width and cumulated height
            for f, aligned, pixmap in stack:
                if aligned and not node.is_leaf():
                    continue
                f.node = node
                if node.is_leaf() and aligned:
                    aligned_stack_w = max(aligned_stack_w , f._width()) #+ f.xmargin*2
                    aligned_stack_h += f._height() #+ f.ymargin*2
                else:
                    stack_w = max(stack_w ,f._width() )  #+f.xmargin*2
                    stack_h += f._height() #+f.ymargin*2

            # Creates a GGraphicsItem object for each face
            cumulated_y         = 0
            cumulated_aligned_y = 0
            for j, face in enumerate(stack):
                f, aligned, pixmap = face
                if aligned and not node.is_leaf():
                    continue
<<<<<<< HEAD
                # Sets the face's working node
                f.node = node
                # add each face of this stack into the correct position.
=======
                # Sets the face's working node 
                f.node = node
                # add each face of this stack into the correct position. 
>>>>>>> f2520cfa
                if node.is_leaf() and aligned:
                    start_y = cumulated_aligned_y + (-aligned_stack_h/2)+r #+ f.ymargin
                else:
                    start_y = cumulated_y - (stack_h/2) +r #+ f.ymargin

                # If face is text type, add it as an QGraphicsTextItem
                if f.type == "text":
                    obj = _TextItem(f, node, f.get_text())
                    obj.setFont(f.font)
                    obj.setBrush(QtGui.QBrush(f.fgcolor))
                    obj.setParentItem(node._QtItem_)
                    obj.setAcceptsHoverEvents(True)
                    # Marks the y starting point
                    # start_y -= f._height()/2
                    # obj2 = QtGui.QGraphicsEllipseItem(0,0,1,1)
                    # obj2.setBrush(QtGui.QBrush(QtGui.QColor("red")))
                    # obj2.setParentItem(obj)
                else:
                    # Loads the pre-generated pixmap
                    obj = _FaceItem(f, node, pixmap)
                    obj.setAcceptsHoverEvents(True)
                    obj.setParentItem(node._QtItem_)

                # If face is aligned and node is terminal, place face
                # at aligned margin
                if node.is_leaf() and aligned:
                    # Set face position
                    if orientation ==0:
                        obj.setPos(aligned_start_x + (aligned-1) + f.xmargin, start_y)# + f.ymargin)
                    elif orientation ==1:
                        obj.setPos(aligned_start_x-f._width() + (aligned-1) - f.xmargin , start_y)# + f.ymargin)
                    cumulated_aligned_y += f._height()# + f.ymargin*2
                # If face has to be draw within the node room
                else:
                    # Set face position
                    if orientation ==0:
                        obj.setPos(start_x, start_y)
                    elif orientation ==1:
                        obj.setPos(start_x-f._width(),start_y)
                    cumulated_y += f._height()

            # next stack will start with this x_offset
            if orientation == 0:
                start_x += stack_w
                aligned_start_x += aligned_stack_w
            elif orientation ==1:
                start_x -= stack_w
                aligned_start_x -= aligned_start_x<|MERGE_RESOLUTION|>--- conflicted
+++ resolved
@@ -112,11 +112,7 @@
             style = "large"
         else:
             style = "basic"
-<<<<<<< HEAD
-
-=======
-  
->>>>>>> f2520cfa
+
     if not _QApp:
         _QApp = QtGui.QApplication(["ETE"])
 
@@ -133,11 +129,7 @@
     _QApp.exec_()
 
 def render_tree(t, imgName, w=None, h=None, style=None, \
-<<<<<<< HEAD
-                    img_properties = None, header=None):
-=======
                     img_properties = None, up_faces=[], down_faces=[], header=None):
->>>>>>> f2520cfa
     """ Render tree image into a PNG file."""
     global _QApp
 
@@ -149,11 +141,6 @@
         else:
             style = "basic"
 
-<<<<<<< HEAD
-
-    global _QApp
-=======
->>>>>>> f2520cfa
     if not _QApp:
         _QApp = QtGui.QApplication(["ETE"])
 
@@ -161,13 +148,8 @@
 
     if not img_properties:
         img_properties = TreeImageProperties()
-<<<<<<< HEAD
-    scene.initialize_tree_scene(t, style,
-                                tree_properties=img_properties)
-=======
     scene.initialize_tree_scene(t, style,\
                                     tree_properties=img_properties)
->>>>>>> f2520cfa
     scene.draw()
     scene.save(imgName, w=w, h=h, header=header)
 
@@ -220,11 +202,7 @@
         QtGui.QMainWindow.__init__(self, *args)
         self.scene = scene
         self.view  = _MainView(scene)
-<<<<<<< HEAD
-        scene.view = self.view
-=======
         scene.view = self.view 
->>>>>>> f2520cfa
         _mainwindow.Ui_MainWindow().setupUi(self)
         scene.view = self.view
         self.view.centerOn(0,0)
@@ -244,19 +222,11 @@
     @QtCore.pyqtSignature("")
     def on_actionETE_triggered(self):
         try:
-<<<<<<< HEAD
-            __VERSION__
-        except:
-            __VERSION__= "developmnet branch"
-
-        d = QtGui.QDialog()
-=======
             __VERSION__ 
         except:
             __VERSION__= "developmnet branch"
 
             d = QtGui.QDialog()
->>>>>>> f2520cfa
         d._conf = _about.Ui_About()
         d._conf.setupUi(d)
         d._conf.version.setText("Version: %s" %__VERSION__)
@@ -317,11 +287,7 @@
     def on_actionSearchNode_triggered(self):
         ok = self.searchDialog.exec_()
         if ok:
-<<<<<<< HEAD
-            setup = self.searchDialog._conf
-=======
             setup = self.searchDialog._conf 
->>>>>>> f2520cfa
             mType = setup.attrType.currentIndex()
             aName = str(setup.attrName.text())
             if mType >= 2 and mType <=6:
@@ -503,11 +469,6 @@
                 self.propdialog._edited_indexes.add( (index.row(), index.column()) )
                 index.model().setData(index,QtCore.QVariant(color.name()))
                 self.propdialog.apply_changes()
-<<<<<<< HEAD
-
-=======
-                
->>>>>>> f2520cfa
             return None
         else:
             editField = QtGui.QLineEdit(parent)
@@ -648,11 +609,7 @@
 
         # Apply changes on properties
         for i1, i2 in self._prop_indexes:
-<<<<<<< HEAD
-            if (i2.row(), i2.column()) not in self._edited_indexes:
-=======
             if (i2.row(), i2.column()) not in self._edited_indexes: 
->>>>>>> f2520cfa
                 continue
             name = str(self.model.data(i1).toString())
             value = str(self.model.data(i2).toString())
@@ -675,13 +632,8 @@
         self.face = face
 
     def hoverEnterEvent (self,e):
-<<<<<<< HEAD
-#       if self.scene().selector.isVisible():
-#           self.scene().mouseMoveEvent(e)
-=======
 #        if self.scene().selector.isVisible():
 #            self.scene().mouseMoveEvent(e)
->>>>>>> f2520cfa
 
         R = self.node.fullRegion.getRect()
         if self.scene().props.orientation == 0:
@@ -714,13 +666,8 @@
         self.face = face
 
     def hoverEnterEvent (self,e):
-<<<<<<< HEAD
-#       if self.scene().selector.isVisible():
-#           self.scene().mouseMoveEvent(e)
-=======
 #        if self.scene().selector.isVisible():
 #            self.scene().mouseMoveEvent(e)
->>>>>>> f2520cfa
 
         R = self.node.fullRegion.getRect()
         if self.scene().props.orientation == 0:
@@ -777,11 +724,7 @@
             width = self.node._x-self.scene().i_width
             self.scene().highlighter.setRect(QtCore.QRectF(width,self.node._y,width,R[3]))
         self.scene().highlighter.setVisible(True)
-<<<<<<< HEAD
-
-=======
-        
->>>>>>> f2520cfa
+
     def hoverLeaveEvent (self,e):
         self.scene().highlighter.setVisible(False)
 
@@ -794,11 +737,6 @@
             self.showActionPopup()
         elif e.button() == QtCore.Qt.LeftButton:
             self.scene().propertiesTable.update_properties(self.node)
-<<<<<<< HEAD
-
-=======
-            
->>>>>>> f2520cfa
 
     def showActionPopup(self):
         contextMenu = QtGui.QMenu()
@@ -865,11 +803,7 @@
     def toggle_collapse(self):
         self.node.collapsed ^= True
         self.scene().draw()
-<<<<<<< HEAD
-
-=======
-        
->>>>>>> f2520cfa
+
     def cut_partition(self):
         self.scene().buffer_node = self.node
         self.node.detach()
@@ -881,11 +815,7 @@
             self.scene().set_style_from(self.scene().startNode,self.scene().layout_func)
             self.scene().buffer_node= None
             self.scene().draw()
-<<<<<<< HEAD
-
-=======
-            
->>>>>>> f2520cfa
+
     def populate_partition(self):
         n, ok = QtGui.QInputDialog.getInteger(None,"Populate partition","Number of nodes to add:",2,1)
         if ok:
@@ -975,11 +905,7 @@
 
     def safe_scale(self, xfactor, yfactor):
         self.setTransformationAnchor(self.AnchorUnderMouse)
-<<<<<<< HEAD
-
-=======
-        
->>>>>>> f2520cfa
+
         xscale = self.matrix().m11()
         yscale = self.matrix().m22()
         srect = self.sceneRect()
@@ -988,11 +914,7 @@
                 (yfactor>1 and yscale>200000):
             QtGui.QMessageBox.information(self, "!",\
                                               "Hey! I'm not an electron microscope?")
-<<<<<<< HEAD
-            return
-=======
             return 
->>>>>>> f2520cfa
 
         # Do not allow to reduce scale to a value producing height or with smaller than 20 pixels
         # No restrictions to zoomin
@@ -1000,11 +922,7 @@
             pass
         elif (xfactor<1 and  srect.width() * xscale < 20):
             pass
-<<<<<<< HEAD
-        else:
-=======
         else: 
->>>>>>> f2520cfa
             self.scale(xfactor, yfactor)
 
 
@@ -1066,22 +984,13 @@
         self.layout_func = None        # Layout function
         self.startNode   = rootnode    # Node to start drawing
         self.scale       = 0           # Tree branch scale used to draw
-<<<<<<< HEAD
-        self.max_w_aligned_face = 0    # Stores the max width of aligned faces
-        self.min_real_branch_separation = 0
-=======
         self.max_w_aligned_face = 0    # Stores the max width of aligned faces 
         self.min_real_branch_separation = 0 
->>>>>>> f2520cfa
         self.selectors  = []
         self._highlighted_nodes = {}
 
         # Qt items
-<<<<<<< HEAD
-        self.selector = None
-=======
         self.selector = None 
->>>>>>> f2520cfa
         self.mainItem = None        # Qt Item which is parent of all other items
         self.propertiesTable = _PropertiesDialog(self)
 
@@ -1092,13 +1001,8 @@
 
         # Load image attributes
         self.props = tree_properties
-<<<<<<< HEAD
-
-        # Validates layout function
-=======
             
         # Validates layout function 
->>>>>>> f2520cfa
         if type(style) == types.FunctionType or\
                 type(style) == types.MethodType:
             self.layout_func = style
@@ -1108,15 +1012,9 @@
             except:
                 raise ValueError, "Required layout is not a function pointer nor a valid layout name."
 
-<<<<<<< HEAD
-        # Set the scene background
-        self.setBackgroundBrush(QtGui.QColor("white"))
-
-=======
         # Set the scene background 
         self.setBackgroundBrush(QtGui.QColor("white"))
         
->>>>>>> f2520cfa
         # Set nodes style
         self.set_style_from(self.startNode,self.layout_func)
 
@@ -1129,11 +1027,7 @@
         r.setRect(0, 0, 5 ,5)
         r.setPos(n.scene_pos)
         # Don't know yet why do I have to add 2 pixels :/
-<<<<<<< HEAD
-        r.moveBy(0,0)
-=======
         r.moveBy(0,0) 
->>>>>>> f2520cfa
         r.setZValue(-1)
         r.setPen(QtGui.QColor("yellow"))
         r.setBrush(QtGui.QColor("yellow"))
@@ -1188,13 +1082,7 @@
     def save(self, imgName, w=None, h=None, header=None, \
                  dpi=150, take_region=False):
         ext = imgName.split(".")[-1].upper()
-<<<<<<< HEAD
-
-
-=======
- 
-        
->>>>>>> f2520cfa
+
         root = self.startNode
         aspect_ratio = root.fullRegion.height() / root.fullRegion.width()
 
@@ -1205,30 +1093,14 @@
             if h>dpi * 11:
                 h = dpi * 11
                 w = h / aspect_ratio
-<<<<<<< HEAD
-
-        elif h is None:
-=======
                 
         elif h is None: 
->>>>>>> f2520cfa
             h = w * aspect_ratio
         elif w is None:
             w = h / aspect_ratio
 
         if ext == "PDF" or ext == "PS":
             format = QPrinter.PostScriptFormat if ext == "PS" else QPrinter.PdfFormat
-<<<<<<< HEAD
-            printer = QPrinter()
-            printer.setResolution(dpi)
-            printer.setOutputFormat(format)
-            printer.setPageSize(QPrinter.A4)
-
-            pageTopLeft = printer.pageRect().topLeft()
-            paperTopLeft = printer.paperRect().topLeft()
-            # For PS -> problems with margins
-            # print paperTopLeft.x(), paperTopLeft.y()
-=======
             printer = QPrinter() 
             printer.setResolution(dpi)
             printer.setOutputFormat(format)
@@ -1238,7 +1110,6 @@
             paperTopLeft = printer.paperRect().topLeft()
             # For PS -> problems with margins
             # print paperTopLeft.x(), paperTopLeft.y()    
->>>>>>> f2520cfa
             # print pageTopLeft.x(), pageTopLeft.y()
             # print  printer.paperRect().height(),  printer.pageRect().height()
             topleft =  pageTopLeft - paperTopLeft
@@ -1260,13 +1131,8 @@
             else:
                 self.render(pp, targetRect, self.sceneRect())
             pp.end()
-<<<<<<< HEAD
-            return
-        else:
-=======
             return 
         else: 
->>>>>>> f2520cfa
             targetRect = QtCore.QRectF(0, 0, w, h)
             ii= QtGui.QImage(w, \
                                  h, \
@@ -1286,18 +1152,17 @@
 
     # Undocummented and untested
     def save_by_chunks(self,imgName="img.out",rect=None):
-<<<<<<< HEAD
         max_width = 10000
         max_height = 10000
         if imgName.endswith(".png"):
             imgName = ''.join(imgName.split('.')[:-1])
-
+       
         if rect is None:
             rect = self.sceneRect()
-
+       
         width = int(rect.width())
         height = int(rect.height())
-
+        
         start_x = 0
         missing_width = width
         counter_column = 1
@@ -1305,85 +1170,38 @@
             start_y = 0
             missing_height = height
             counter_row = 1
-=======
-            max_width = 10000
-            max_height = 10000
-            if imgName.endswith(".png"):
-                imgName = ''.join(imgName.split('.')[:-1])
-        
-            if rect is None:
-                rect = self.sceneRect()
-        
-            width = int(rect.width())
-            height = int(rect.height())
-            
-            start_x = 0
-            missing_width = width
-            counter_column = 1
-            for w in xrange(start_x, width, max_width):
-                start_y = 0
-                missing_height = height
-                counter_row = 1
->>>>>>> f2520cfa
-            for h in xrange(start_y, height, max_height):
-                chunk_width = min( missing_width, max_width )
-                chunk_height = min( missing_height, max_height )
-                temp_rect = QtCore.QRectF( rect.x()+w, \
-<<<<<<< HEAD
-                                        rect.y()+h,
-                                        chunk_width, \
-                                        chunk_height    )
-                if chunk_height<=0 or chunk_width <=0:
-                    break
-                ii= QtGui.QImage(chunk_width, \
-                                     chunk_height, \
-                                     QtGui.QImage.Format_RGB32)
-=======
-                                           rect.y()+h, \
-                                           chunk_width,\
-                                           chunk_height)
-                if chunk_height<=0 or chunk_width <=0: 
-                    break
-                ii= QtGui.QImage(chunk_width, \
-                                 chunk_height, \
-                                 QtGui.QImage.Format_RGB32)
->>>>>>> f2520cfa
-                pp = QtGui.QPainter(ii)
-                targetRect = QtCore.QRectF(0, 0, temp_rect.width(), temp_rect.height())
-                self.render(pp, targetRect, temp_rect)
-                ii.saves("%s-%s_%s.png" %(imgName,counter_row,counter_column))
-                counter_row += 1
-<<<<<<< HEAD
-
-                missing_height -= chunk_height
-                pp.end()
+        for h in xrange(start_y, height, max_height):
+            chunk_width = min( missing_width, max_width )
+            chunk_height = min( missing_height, max_height )
+            temp_rect = QtCore.QRectF( rect.x()+w, \
+                                       rect.y()+h, \
+                                       chunk_width,\
+                                       chunk_height)
+            if chunk_height<=0 or chunk_width <=0: 
+                break
+            ii= QtGui.QImage(chunk_width, \
+                             chunk_height, \
+                             QtGui.QImage.Format_RGB32)
+            pp = QtGui.QPainter(ii)
+            targetRect = QtCore.QRectF(0, 0, temp_rect.width(), temp_rect.height())
+            self.render(pp, targetRect, temp_rect)
+            ii.saves("%s-%s_%s.png" %(imgName,counter_row,counter_column))
+            counter_row += 1
+                
+            missing_height -= chunk_height
+            pp.end()
             counter_column += 1
             missing_width -= chunk_width
-=======
-                    
-                missing_height -= chunk_height
-                pp.end()
-                counter_column += 1
-                missing_width -= chunk_width
->>>>>>> f2520cfa
 
     def draw(self):
         # Clean previous items from scene by removing the main parent
         if self.mainItem:
             self.removeItem(self.mainItem)
-<<<<<<< HEAD
-
-        #Clean_highlighting rects
-        for n in self._highlighted_nodes:
-            self._highlighted_nodes[n] = None
-
-=======
             
         #Clean_highlighting rects 
         for n in self._highlighted_nodes:
             self._highlighted_nodes[n] = None
 
->>>>>>> f2520cfa
         # Recreates main parent and add it to scene
         self.mainItem = QtGui.QGraphicsRectItem()
         self.addItem(self.mainItem)
@@ -1403,11 +1221,7 @@
 
         # Get branch scale
         fnode, max_dist = self.startNode.get_farthest_leaf(topology_only=\
-<<<<<<< HEAD
-            self.props.force_topology)
-=======
                                                            self.props.force_topology)
->>>>>>> f2520cfa
 
         if max_dist>0:
             self.scale =  self.props.tree_width / max_dist
@@ -1428,26 +1242,6 @@
         # node. They can be seen as header and footer faces.  This
         # code is not very good. I'll try to fix it in the future.
 
-<<<<<<< HEAD
-        down_height_aligned = 0
-        down_width_aligned = 0
-        down_height_normal = 0
-        down_width_normal = 0
-        up_height_aligned = 0
-        up_width_aligned = 0
-        up_height_normal = 0
-        up_width_normal = 0
-        for f in self.down_faces:
-            if f.type == "pixmap":
-                f.update_pixmap()
-            if f.aligned:
-                down_height_aligned += f._height()
-                down_width_aligned =  max(down_width_aligned, f._width())
-            else:
-                down_width_normal = max(down_width_normal, f._width())
-                down_height_normal += f._height()
-
-=======
         down_height_aligned = 0 #
         down_width_aligned  =  0 #
         down_height_normal  =  0  #
@@ -1467,7 +1261,6 @@
                     down_width_normal = max(down_width_normal, f._width())
                     down_height_normal += f._height() 
         
->>>>>>> f2520cfa
         for f in self.up_faces:
             if f.type == "pixmap":
                 f.update_pixmap()
@@ -1477,25 +1270,11 @@
             else:
                 up_width_normal = max(up_width_normal, f._width())
                 up_height_normal += f._height()
-<<<<<<< HEAD
-
-=======
-        
->>>>>>> f2520cfa
+
         #correct width to allocate normal up and down faces
         width_normal_faces = max(up_width_normal, down_width_normal)
         if width_normal_faces >self.i_width:
             self.i_width = width_normal_faces
-<<<<<<< HEAD
-
-        self.start_aligned = self.i_width
-        # Correct hight to allocate up and down faces
-        self.i_height += max(down_height_normal, up_height_aligned)
-        self.i_height += max(up_height_normal, up_height_aligned)
-
-        # Correct start y according to the height of up faces
-        start_y = max(up_height_normal, up_height_aligned)
-=======
         
         self.start_aligned = self.i_width
         # Correct hight to allocate up and down faces
@@ -1504,7 +1283,6 @@
         
         # Correct start y according to the height of up faces
         start_y = max(up_height_normal, up_height_aligned) 
->>>>>>> f2520cfa
 
         logger(1, "IMAGE dimension=",self.i_width,"x",self.i_height)
         # Render tree on scene
@@ -1524,19 +1302,11 @@
         # Draw up and down faces
         self.add_extra_faces(self.up_faces, 0,0, self.start_aligned, 0)
         down_y = self.i_height - max(down_height_normal, up_height_aligned)
-<<<<<<< HEAD
-        self.add_extra_faces(self.down_faces, 0, down_y, self.start_aligned, down_y)
-
-        # Tree border
-        #border = self.addRect(0,0,self.i_width, self.i_height)
-        #border = self.addRect(0,0,self.i_width-self.max_w_aligned_face,self.i_height)
-=======
         self.add_extra_faces(self.down_faces, 0, down_y, self.start_aligned-(f.aligned-1), down_y)
 
         # Tree border
         #border = self.addRect(0,0,self.i_width, self.i_height)
         #border = self.addRect(0,0,self.i_width-self.max_w_aligned_face,self.i_height)  
->>>>>>> f2520cfa
         #border = self.addRect(0,0, self.sceneRect().width(), self.sceneRect().height())
         #border.setParentItem(self.mainItem)
         self.add_scale(1 ,self.i_height+4)
@@ -1597,16 +1367,6 @@
         scale_text = "%0.2f" % float(size/ self.scale)
         scale = QtGui.QGraphicsSimpleTextItem(scale_text)
         scale.setParentItem(self.mainItem)
-<<<<<<< HEAD
-        scale.setPos(x,y+20)
-
-        if self.props.force_topology:
-            wtext = "Force topology is enabled!\nBranch lengths does not represent original values."
-            warning_text = QtGui.QGraphicsSimpleTextItem(wtext)
-            warning_text.setFont( QtGui.QFont("Arial", 8))
-            warning_text.setBrush( QtGui.QBrush(QtGui.QColor("darkred")))
-            warning_text.setPos(x, y+32)
-=======
         scale.setPos(x,y+20) 
 
         if self.props.force_topology:
@@ -1615,7 +1375,6 @@
             warning_text.setFont( QtGui.QFont("Arial", 8))
             warning_text.setBrush( QtGui.QBrush(QtGui.QColor("darkred")))
             warning_text.setPos(x, y+32) 
->>>>>>> f2520cfa
             warning_text.setParentItem(self.mainItem)
 
     def set_style_from(self,node,layout_func):
@@ -1644,11 +1403,7 @@
         if self.props.force_topology:
             node.dist_xoffset = 60#self.scale
         else:
-<<<<<<< HEAD
-            node.dist_xoffset = float(node.dist * self.scale)
-=======
             node.dist_xoffset = float(node.dist * self.scale) 
->>>>>>> f2520cfa
 
         min_node_height = max(node.img_style["size"], node.img_style["hlwidth"]*2)
         max_w         = 0
@@ -1708,11 +1463,7 @@
             # amount of pixels. This correction is used by the render
             # algorithm to draw child 'y_correction" pixels bellow the
             # expected position.
-<<<<<<< HEAD
-            node._y_correction = 0
-=======
             node._y_correction = 0 
->>>>>>> f2520cfa
             start2 = 0
             for ch in node.children:
                 # Updates the max width used by childs
@@ -1739,22 +1490,13 @@
             # above region, and the other half in the bellow region.
             # If not, the height of current node is increased to
             # reserve the required space.
-<<<<<<< HEAD
-            #
-=======
             # 
->>>>>>> f2520cfa
             # The space is missing in the above region, an y offset is
             # set to permit child nodes to be drawn a bit more down
             # than expected.
             if above < (h/2):
-<<<<<<< HEAD
-                newh = sum_child_h + ((h/2.0) - above)
-                node._y_correction = ((h/2.0) - above)
-=======
                 newh = sum_child_h + ((h/2.0) - above) 
                 node._y_correction = ((h/2.0) - above) 
->>>>>>> f2520cfa
             if bellow < h/2:
                 if newh >0:
                     newh +=  ((h/2.0) - bellow)
@@ -1778,11 +1520,7 @@
             node._y_correction = 0
 
         # This is the node total region covered by the node
-<<<<<<< HEAD
-        node.fullRegion = QtCore.QRectF(0,0,w,h)
-=======
         node.fullRegion = QtCore.QRectF(0,0,w,h)   
->>>>>>> f2520cfa
 
         # Sets the total room needed for this node
         return node.fullRegion
@@ -1795,11 +1533,7 @@
         else:
             node._QtItem_.rotate(angle)
 
-<<<<<<< HEAD
-    def render_node(self,node , x, y,level=0):
-=======
     def render_node(self,node , x, y,level=0 ):
->>>>>>> f2520cfa
         """ Traverse the tree structure and render each node using the
         regions, sizes, and faces previously loaded. """
 
@@ -1848,15 +1582,9 @@
 #            if node.fullRegion.height() >= node_height:
 #                y_correction = node.fullRegion.height() - node_height
 #            else:
-<<<<<<< HEAD
-#               y_correction = 0
-
-#           y_correction = node._y_correction
-=======
 #                y_correction = 0
 
 #            y_correction = node._y_correction
->>>>>>> f2520cfa
             # recursivity: call render function for every child
             next_y = y + node._y_correction#/2
             for ch in node.get_children():
@@ -1868,11 +1596,7 @@
 
                 self.render_node(ch,next_x, next_y,level+1)
                 next_y += ch.fullRegion.height()
-<<<<<<< HEAD
-
-=======
             
->>>>>>> f2520cfa
             node._centered_y = ((node.children[0]._centered_y + node.children[-1]._centered_y)/2)
             # Draw an internal node. Take global pos.
 
@@ -1956,11 +1680,7 @@
                 distText += "(%0.2f)" % support
             font = QtGui.QFont(self.props.general_font_type,self.props.branch_length_font_size)
             rect = QtGui.QFontMetrics(font).boundingRect(0,0,0,0,QtCore.Qt.AlignTop,distText)
-<<<<<<< HEAD
-            b_length = QtGui.QGraphicsSimpleTextItem(distText)
-=======
             b_length = QtGui.QGraphicsSimpleTextItem(distText)            
->>>>>>> f2520cfa
             b_length.setFont(font)
             b_length.setBrush(QtGui.QColor(self.props.branch_length_font_color))
             b_length.setParentItem(hz_line)
@@ -2010,15 +1730,9 @@
                 f, aligned, pixmap = face
                 if aligned and not node.is_leaf():
                     continue
-<<<<<<< HEAD
-                # Sets the face's working node
-                f.node = node
-                # add each face of this stack into the correct position.
-=======
                 # Sets the face's working node 
                 f.node = node
                 # add each face of this stack into the correct position. 
->>>>>>> f2520cfa
                 if node.is_leaf() and aligned:
                     start_y = cumulated_aligned_y + (-aligned_stack_h/2)+r #+ f.ymargin
                 else:
