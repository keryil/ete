#! /usr/bin/env python
import sys
import os
import ez_setup
import hashlib 
import time, random
import re
import urllib2

try:
    from setuptools import setup, find_packages
except ImportError:
    ez_setup.use_setuptools()
    from setuptools import setup, find_packages

# Generates a unique id for ete installation. If this is an upgrade,
# use the previous id. ETEID is only used to get basic statistics
# about number of users/installations. The id generated is just a
# random unique text string. This installation script does not collect
# any personal information about you or your system.
try:
    # Avoids importing a previously generated id
    _wd = os.getcwd()
    try:
        sys.path.remove(_wd)
    except ValueError:
        _fix_path = False
        pass
    else:
        _fix_path = True

    # Is there a previous ETE installation? If so, use the same id
    from ete_dev import __ETEID__ as ETEID

    if _fix_path:
        sys.path.insert(0, _wd)

except ImportError:
    ETEID = None
if not ETEID:
    ETEID = hashlib.md5(str(time.time()+random.random())).hexdigest()

# Scipy is no longer necessary.
#    ["scipy", "Scipy is only required for the clustering validation functions.", 0],
PYTHON_DEPENDENCIES = [
    ["numpy", "Numpy is required for the ArrayTable and ClusterTree classes.", 0],
    ["MySQLdb", "MySQLdb only is required by the PhylomeDB access API.", 0],
    ["PyQt4", "PyQt4 is required for tree visualization and image rendering.", 0],
    ["lxml", "lxml is required from Nexml and Phyloxml support.", 0]
]

TAGS = [
    "Development Status :: 6 - Mature",
    "Environment :: Console",
    "Environment :: X11 Applications :: Qt",
    "Intended Audience :: Developers",
    "Intended Audience :: Other Audience",
    "Intended Audience :: Science/Research",
    "License :: OSI Approved :: GNU General Public License (GPL)",
    "Natural Language :: English",
    "Operating System :: MacOS",
    "Operating System :: Microsoft :: Windows",
    "Operating System :: POSIX :: Linux",
    "Programming Language :: Python",
    "Topic :: Scientific/Engineering :: Bio-Informatics",
    "Topic :: Scientific/Engineering :: Visualization",
    "Topic :: Software Development :: Libraries :: Python Modules",
    ]

def can_import(mname):
    'Test if a module can be imported '
    if mname=="PyQt4":
        try:
            __import__("PyQt4.QtCore")
            __import__("PyQt4.QtGui")
        except ImportError:
            try:
                __import__("QtCore")
                __import__("QtGui")
            except ImportError:
                return False
        else:
            return True
    elif mname == "MySQLdb":
        try:
            import MySQLdb
        except ImportError:
            return False
        else:
            return True
    else:
        try:
            __import__(mname)
        except ImportError:
            return None
        else:
            return True

def ask(string, valid_values, default=-1, case_sensitive=False):
    """ Asks for a keyborad answer """
    v = None
    if not case_sensitive:
        valid_values = [value.lower() for value in valid_values]
    while v not in valid_values:
        v = raw_input("%s [%s]" % (string,','.join(valid_values)))
        if v == '' and default>=0:
            v = valid_values[default]
        if not case_sensitive:
            v = v.lower()
    return v

print
print "Installing ETE (A python Environment for Tree Exploration)."
print

print "Checking dependencies..."
missing = False
for mname, msg, ex in PYTHON_DEPENDENCIES:
    if not can_import(mname):
<<<<<<< HEAD
        print mname, "could be found in your python installation."
        print msg
=======
        
        print "WARNING:\033[93m Optional library [%s] could not be found \033[0m" %mname
        print "  ",msg
>>>>>>> 733812b1
        missing=True

#if missing:
#    print "\nHowever, you can still install ETE without such functionality."
#    if ask( "Do you want to continue with the installation anyway?", 
#            ["y", "n"]) == "n":
#        sys.exit()

# writes installation id as a variable into the main module
init_content = open("ete_dev/__init__.py").read()
init_content = re.sub('__ETEID__="[\w\d]*"', '__ETEID__="%s"'
                      %ETEID, init_content)
open("ete_dev/__init__.py", "w").write(init_content)

print "Your installation ID is:", ETEID

ete_version = open("VERSION").readline().strip()
revision = ete_version.split("rev")[-1]
mod_name = "ete_dev"

long_description = open("README").read()
long_description += open("INSTALL").read()
long_description.replace("ete_dev", mod_name)

try:
    _s = setup(
        name = "ete_dev",
        version = ete_version,
        packages = find_packages(),
        scripts = ['bin/ete'],
        requires = [],
        
        # Project uses reStructuredText, so ensure that the docutils get
        # installed or upgraded on the target machine
        install_requires = [
            ],
        package_data = {
            },
        # metadata for upload to PyPI
        author = "Jaime Huerta-Cepas, Joaquin Dopazo and Toni Gabaldon",
        author_email = "jhcepas@gmail.com",
        maintainer = "Jaime Huerta-Cepas",
        maintainer_email = "jhcepas@gmail.com",
        platforms = "OS Independent",
        license = "GPLv3",
        description = "A python Environment for phylogenetic Tree Exploration",
        long_description = long_description,
        classifiers = TAGS,
        provides = ["ete_dev"],
        keywords = "bioinformatics phylogeny evolution phylogenomics genomics" 
        " tree clustering phylogenetics phylogenetic ete orthology" 
        " paralogy",
        url = "http://etetoolkit.org",
        download_url = "http://etetoolkit.org/static/releases/ete2/",
    )
except: 
    raise
else:
    notwanted = set(["-h", "--help", "-n", "--dry-run"])
    seen = set(_s.script_args)
    wanted = set(["install", "bdist", "bdist_egg"])
    if (wanted & seen) and not (notwanted & seen):
        try:
            welcome = urllib2.quote("New alien in earth!")
            urllib2.urlopen("http://etetoolkit.org/static/et_phone_home.php?ID=%s&VERSION=%s&MSG=%s"
                            %(ETEID, ete_version, welcome))
        except urllib2.HTTPError, e: 
            pass<|MERGE_RESOLUTION|>--- conflicted
+++ resolved
@@ -117,14 +117,9 @@
 missing = False
 for mname, msg, ex in PYTHON_DEPENDENCIES:
     if not can_import(mname):
-<<<<<<< HEAD
-        print mname, "could be found in your python installation."
-        print msg
-=======
         
         print "WARNING:\033[93m Optional library [%s] could not be found \033[0m" %mname
         print "  ",msg
->>>>>>> 733812b1
         missing=True
 
 #if missing:
